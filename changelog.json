{
  "releases": {
<<<<<<< HEAD
    "1.0.5-test0": [],
=======
    "1.0.5-beta0": [
      "[New] The command line interface now provides some helpful help! - #2372. Thanks @j-f1!"
    ],
    "1.0.4": [
      "[New] Report Git LFS progress when cloning, pushing, pulling, or reverting - #2226",
      "[Improved] Increased diff contrast and and line gutter selection - #2586 #2181",
      "[Improved] Clarify why publishing a branch is disabled in various scenarios - #2773",
      "[Improved] Improved error message when installing the command Line tool fails - #2979. Thanks @agisilaos!",
      "[Improved] Format the branch name in \"Create Branch\" like we format branch names elsewhere - #2977. Thanks @j-f1!",
      "[Fixed] Avatars not updating after signing in - #2911",
      "[Fixed] Lots of bugs if there was a file named \"HEAD\" in the repository - #3009 #2721 #2938",
      "[Fixed] Handle duplicate config values when saving user.name and user.email - #2945",
      "[Fixed] The \"Create without pushing\" button when creating a new pull request wouldn't actually do anything - #2917 #2917"
    ],
>>>>>>> be3c4044
    "1.0.4-beta1": [
      "[New] Report Git LFS progress when cloning, pushing, pulling, or reverting - #2226",
      "[Improved] Increased diff contrast and and line gutter selection - #2586 #2181",
      "[Improved] Clarify why publishing a branch is disabled in various scenarios - #2773",
      "[Improved] Improved error message when installing the command Line tool fails - #2979. Thanks @agisilaos!",
      "[Improved] Format the branch name in \"Create Branch\" like we format branch names elsewhere - #2977. Thanks @j-f1!",
      "[Fixed] Avatars not updating after signing in - #2911",
      "[Fixed] Lots of bugs if there was a file named \"HEAD\" in the repository - #3009 #2721 #2938",
      "[Fixed] Handle duplicate config values when saving user.name and user.email - #2945",
      "[Fixed] The \"Create without pushing\" button when creating a new pull request wouldn't actually do anything - #2917 #2917"
    ],
    "1.0.4-beta0": [
      "[Improved] Increase the contrast of the modified file status octicons - #2914",
      "[Fixed] Showing changed files in Finder/Explorer would open the file - #2909",
      "[Fixed] macOS: Fix app icon on High Sierra - #2915",
      "[Fixed] Cloning an empty repository would fail - #2897 #2906",
      "[Fixed] Catch logging exceptions - #2910"
    ],
    "1.0.3": [
      "[Improved] Increase the contrast of the modified file status octicons - #2914",
      "[Fixed] Showing changed files in Finder/Explorer would open the file - #2909",
      "[Fixed] macOS: Fix app icon on High Sierra - #2915",
      "[Fixed] Cloning an empty repository would fail - #2897 #2906",
      "[Fixed] Catch logging exceptions - #2910"
    ],
    "1.0.2": [
      "[Improved] Better message for GitHub Enterprise users when there is a network error - #2574. Thanks @agisilaos!",
      "[Improved] Clone error message now suggests networking might be involved - #2872. Thanks @agisilaos!",
      "[Improved] Include push/pull progress information in the push/pull button tooltip - #2879",
      "[Improved] Allow publishing a brand new, empty repository - #2773",
      "[Improved] Make file paths in lists selectable - #2801. Thanks @artivilla!",
      "[Fixed] Disable LFS hook creation when cloning - #2809",
      "[Fixed] Use the new URL for the \"Show User Guides\" menu item - #2792. Thanks @db6edr!",
      "[Fixed] Make the SHA selectable when viewing commit details - #1154",
      "[Fixed] Windows: Make `github` CLI work in Git Bash - #2712",
      "[Fixed] Use the initial path provided when creating a new repository - #2883",
      "[Fixed] Windows: Avoid long path limits when discarding changes - #2833",
      "[Fixed] Files would get deleted when undoing the first commit - #2764",
      "[Fixed] Find the repository root before adding it - #2832",
      "[Fixed] Display warning about an existing folder before cloning - #2777 #2830",
      "[Fixed] Show contents of directory when showing a repository from Show in Explorer/Finder instead of showing the parent - #2798"
    ],
    "1.0.2-beta1": [
      "[Improved] Clone error message now suggests networking might be involved - #2872. Thanks @agisilaos!",
      "[Improved] Include push/pull progress information in the push/pull button tooltip - #2879",
      "[Improved] Allow publishing a brand new, empty repository - #2773",
      "[Improved] Make file paths in lists selectable - #2801. Thanks @artivilla!",
      "[Fixed] Use the initial path provided when creating a new repository - #2883",
      "[Fixed] Windows: Avoid long path limits when discarding changes - #2833",
      "[Fixed] Files would get deleted when undoing the first commit - #2764",
      "[Fixed] Find the repository root before adding it - #2832",
      "[Fixed] Display warning about an existing folder before cloning - #2777 #2830",
      "[Fixed] Show contents of directory when showing a repository from Show in Explorer/Finder instead of showing the parent - #2798"
    ],
    "1.0.2-beta0": [
      "[Improved] Message for GitHub Enterprise users when there is a network error - #2574. Thanks @agisilaos!",
      "[Fixed] Disable LFS hook creation when cloning - #2809",
      "[Fixed] Use the new URL for the \"Show User Guides\" menu item - #2792. Thanks @db6edr!",
      "[Fixed] Make the SHA selectable when viewing commit details - #1154",
      "[Fixed] Windows: Make `github` CLI work in Git Bash - #2712"
    ],
    "1.0.1": [
      "[Improved] Message for GitHub Enterprise users when there is a network error - #2574. Thanks @agisilaos!",
      "[Fixed] Disable LFS hook creation when cloning - #2809",
      "[Fixed] Use the new URL for the \"Show User Guides\" menu item - #2792. Thanks @db6edr!",
      "[Fixed] Make the SHA selectable when viewing commit details - #1154",
      "[Fixed] Windows: Make `github` CLI work in Git Bash - #2712"
    ],
    "1.0.1-beta0": [
      "[Fixed] Use the loading/disabled state while publishing - #1995",
      "[Fixed] Lock down menu item states for unborn repositories - #2744 #2573",
      "[Fixed] Windows: Detecting the available shells and editors when using a language other than English - #2735"
    ],
    "1.0.0": [
      "[Fixed] Use the loading/disabled state while publishing - #1995",
      "[Fixed] Lock down menu item states for unborn repositories - #2744 #2573",
      "[Fixed] Windows: Detecting the available shells and editors when using a language other than English - #2735"
    ],
    "1.0.0-beta3": [
      "[New] Allow users to create repositories with descriptions - #2719. Thanks @davidcelis!",
      "[New] Use `lfs clone` for faster cloning of LFS repositories - #2679",
      "[Improved] Prompt to override existing LFS filters - #2693",
      "[Fixed] Don't install LFS hooks when checking if a repo uses LFS - #2732",
      "[Fixed] Ensure nothing is staged as part of undoing the first commit - #2656",
      "[Fixed] \"Clone with Desktop\" wouldn't include the repository name in the path - #2704"
    ],
    "0.9.1": [
      "[New] Allow users to create repositories with descriptions - #2719. Thanks @davidcelis!",
      "[New] Use `lfs clone` for faster cloning of LFS repositories - #2679",
      "[Improved] Prompt to override existing LFS filters - #2693",
      "[Fixed] Don't install LFS hooks when checking if a repo uses LFS - #2732",
      "[Fixed] Ensure nothing is staged as part of undoing the first commit - #2656",
      "[Fixed] \"Clone with Desktop\" wouldn't include the repository name in the path - #2704"
    ],
    "1.0.0-beta2": [
      "[New] Allow users to create repositories with descriptions - #2719. Thanks @davidcelis!",
      "[New] Use `lfs clone` for faster cloning of LFS repositories - #2679",
      "[Improved] Prompt to override existing LFS filters - #2693",
      "[Fixed] Don't install LFS hooks when checking if a repo uses LFS - #2732",
      "[Fixed] Ensure nothing is staged as part of undoing the first commit - #2656",
      "[Fixed] \"Clone with Desktop\" wouldn't include the repository name in the path - #2704"
    ],
    "0.9.0": [
      "[New] Allow users to create repositories with descriptions - #2719. Thanks @davidcelis!",
      "[New] Use `lfs clone` for faster cloning of LFS repositories - #2679",
      "[Improved] Prompt to override existing LFS filters - #2693",
      "[Fixed] Don't install LFS hooks when checking if a repo uses LFS - #2732",
      "[Fixed] Ensure nothing is staged as part of undoing the first commit - #2656",
      "[Fixed] \"Clone with Desktop\" wouldn't include the repository name in the path - #2704"
    ],
    "0.8.2": [
      "[New] Ask to install LFS filters when an LFS repository is added - #2227",
      "[New] Clone GitHub repositories tab - #57",
      "[New] Option to opt-out of confirming discarding changes - #2681",
      "[Fixed] Long commit summary truncation - #1742",
      "[Fixed] Ensure the repository list is always enabled - #2648",
      "[Fixed] Windows: Detecting the available shells and editors when using a non-ASCII user encoding - #2624",
      "[Fixed] Clicking the \"Cancel\" button on the Publish Branch dialog - #2646",
      "[Fixed] Windows: Don't rely on PATH for knowing where to find chcp - #2678",
      "[Fixed] Relocating a repository now actually does that - #2685",
      "[Fixed] Clicking autocompletes inserts them - #2674",
      "[Fixed] Use shift for shortcut chord instead of alt - #2607",
      "[Fixed] macOS: \"Open in Terminal\" works with repositories with spaces in their path - #2682"
    ],
    "1.0.0-beta1": [
      "[New] Option to to opt-out of confirming discarding changes - #2681",
      "[Fixed] Windows: Don't rely on PATH for knowing where to find chcp - #2678",
      "[Fixed] Relocating a repository now actually does that - #2685",
      "[Fixed] Clicking autocompletes inserts them - #2674",
      "[Fixed] Use shift for shortcut chord instead of alt - #2607",
      "[Fixed] macOS: \"Open in Terminal\" works with repositories with spaces in their path - #2682"
    ],
    "1.0.0-beta0": [
      "[New] Ask to install LFS filters when an LFS repository is added - #2227",
      "[New] Clone GitHub repositories tab - #57",
      "[Fixed] Long commit summary truncation - #1742",
      "[Fixed] Ensure the repository list is always enabled - #2648",
      "[Fixed] Windows: Detecting the available shells and editors when using a non-ASCII user encoding - #2624",
      "[Fixed] Clicking the \"Cancel\" button on the Publish Branch dialog - #2646"
    ],
    "0.8.1": [
      "[New] 'Open in Shell' now supports multiple shells - #2473",
      "[New] Windows: Enable adding self-signed certificates - #2581",
      "[Improved] Enhanced image diffs - #2383",
      "[Improved] Line diffs - #2461",
      "[Improved] Octicons updated - #2495",
      "[Improved] Adds ability to close repository list using shortcut - #2532",
      "[Improved] Switch default buttons in the Publish Branch dialog - #2515",
      "[Improved] Bring back \"Contact Support\" - #1472",
      "[Improved] Persist repository filter text after closing repository list - #2571",
      "[Improved] Redesigned example commit in the Welcome flow - #2141",
      "[Improved] Tidy up initial \"external editor\" experience - #2551",
      "[Fixed] 'Include All' checkbox not in sync with partial selection - #2493",
      "[Fixed] Copied text from diff removed valid characters - #2499",
      "[Fixed] Click-focus on Windows would dismiss dialog - #2488",
      "[Fixed] Branch list not rendered in app - #2531",
      "[Fixed] Git operations checking certificate store - #2520",
      "[Fixed] Properly identify repositories whose remotes have a trailing slash - #2584",
      "[Fixed] Windows: Fix launching the `github` command line tool - #2563",
      "[Fixed] Use the primary email address if it's public - #2244",
      "[Fixed] Local branch not checked out after clone - #2561",
      "[Fixed] Only the most recent 30 issues would autocomplete for GitHub Enterprise repositories - #2541",
      "[Fixed] Missing \"View on GitHub\" menu item for non-Gitub repositories - #2615",
      "[Fixed] New tab opened when pressing \"]\" for certain keyboard layouts - #2607",
      "[Fixed] Windows: Crash when exiting full screen - #1502",
      "[Fixed] Windows: Detecting the available shells and editors when using a non-ASCII user encoding - #2624",
      "[Fixed] Ensure the repository list is always accessible - #2648"
    ],
    "0.8.1-beta4": [
      "[Improved] Persist repository filter text after closing repository list - #2571",
      "[Improved] Redesigned example commit in the Welcome flow - #2141",
      "[Improved] Tidy up initial \"external editor\" experience - #2551",
      "[Fixed] Missing \"View on GitHub\" menu item for non-Gitub repositories - #2615",
      "[Fixed] New tab opened when pressing \"]\" for certain keyboard layouts - #2607",
      "[Fixed] Windows: Crash when exiting full screen - #1502"
    ],
    "0.8.1-beta3": [
      "[New] Windows: Enable adding self-signed certificates - #2581",
      "[Improved] Adds ability to close repository list using shortcut - #2532",
      "[Improved] Switch default buttons in the Publish Branch dialog - #2515",
      "[Improved] Bring back \"Contact Support\" - #1472",
      "[Fixed] Properly identify repositories whose remotes have a trailing slash - #2584",
      "[Fixed] Windows: Fix launching the `github` command line tool - #2563",
      "[Fixed] Use the primary email address if it's public - #2244",
      "[Fixed] Local branch not checked out after clone - #2561",
      "[Fixed] Only the most recent 30 issues would autocomplete for GitHub Enterprise repositories - #2541"
    ],
    "0.8.1-beta2": [
      "[Fixed] Branch list not rendered in app - #2531",
      "[Fixed] Git operations checking certificate store - #2520"
    ],
    "0.8.1-beta1": [
      "[New] 'Open in Shell' now supports multiple shells - #2473",
      "[Improved] Enhanced image diffs - #2383",
      "[Improved] Line diffs - #2461",
      "[Improved] Octicons updated - #2495",
      "[Fixed] 'Include All' checkbox not in sync with partial selection - #2493",
      "[Fixed] Copied text from diff removed valid characters - #2499",
      "[Fixed] Click-focus on Windows would dismiss dialog - #2488"
    ],
    "0.8.1-beta0": [],
    "0.8.0": [
      "[New] Added commit context menu - #2434",
      "[New] Added 'Open in External Editor' - #2009",
      "[New] Can choose whether a branch should be deleted on the remote as well as locally - #2136",
      "[New] Support authenticating with non-GitHub servers - #852",
      "[New] Added the ability to revert a commit - #752",
      "[New] Added a keyboard shortcut for opening the repository in the shell - #2138",
      "[Improved] Copied diff text no longer includes the line changetype markers - #1499",
      "[Improved] Fetch if a push fails because they need to pull first - #2431",
      "[Improved] Discard changes performance - #1889",
      "[Fixed] Show 'Add Repository' dialog when repository is dragged onto the app - #2442",
      "[Fixed] Dialog component did not remove event handler - #2469",
      "[Fixed] Open in External Editor context menu - #2475",
      "[Fixed] Update to Git 2.14.1 to fix security vulnerability - #2432",
      "[Fixed] Recent branches disappearing after renaming a branch - #2426",
      "[Fixed] Changing the default branch on GitHub.com is now reflected in the app - #1489",
      "[Fixed] Swap around some callouts for no repositories - #2447",
      "[Fixed] Darker unfocused selection color - #1669",
      "[Fixed] Increase the max sidebar width - #1588",
      "[Fixed] Don't say \"Publish this branch to GitHub\" for non-GitHub repositories - #1498",
      "[Fixed] macOS: Protocol schemes not getting registered - #2429",
      "[Fixed] Patches which contain the \"no newline\" marker would fail to apply - #2123",
      "[Fixed] Close the autocompletion popover when it loses focus - #2358",
      "[Fixed] Clear the selected org when switching Publish Repository tabs - #2386",
      "[Fixed] 'Create Without Pushing' button throwing an exception while opening a pull request - #2368",
      "[Fixed] Windows: Don't removing the running app out from under itself when there are updates pending - #2373",
      "[Fixed] Windows: Respect `core.autocrlf` and `core.safeclrf` when modifying the .gitignore - #1535",
      "[Fixed] Windows: Fix opening the app from the command line - #2396",
      "[Fixed] 'Create Without Pushing' button throwing an exception while opening a pull request - #2368"
    ],
    "0.7.3-beta5": [],
    "0.7.3-beta4": [],
    "0.7.3-beta3": [],
    "0.7.3-beta2": [],
    "0.7.3-beta1": [],
    "0.7.3-beta0": [],
    "0.7.2": ["[Fixed] Issues with auto-updating to 0.7.1."],
    "0.7.2-beta0": [],
    "0.7.1": [
      "[Improved] Redesigned error and warning dialogs to be clearer - #2277",
      "[Improved] Create Pull Request dialog shows more feedback while it's working - #2265",
      "[Improved] Version text is now copiable - #1935",
      "[Fixed] Preserve existing GitHub API information when API requests fail - #2282",
      "[Fixed] Pass through error messages as received from the API - #2279",
      "[Fixed] The Pull and Create Pull Request menu items had the same shortcut - #2274",
      "[Fixed] Launching the `github` command line tool from a Fish shell - #2299",
      "[Fixed] Help menu items now work - #2314",
      "[Fixed] Windows: `github` command line tool not installing after updating - #2312",
      "[Fixed] Caret position jumping around while changing the path for adding a local repository - #2222",
      "[Fixed] Error dialogs being closed too easily - #2211",
      "[Fixed] Windows: Non-ASCII credentials were mangled - #189"
    ],
    "0.7.1-beta5": [
      "[Improved] Redesigned error and warning dialogs to be clearer - #2277",
      "[Improved] Create Pull Request dialog shows more feedback while it's working - #2265",
      "[Fixed] Preserve existing GitHub API information when API requests fail - #2282",
      "[Fixed] Pass through error messages as received from the API - #2279",
      "[Fixed] The Pull and Create Pull Request menu items had the same shortcut - #2274",
      "[Fixed] Launching the `github` command line tool from a Fish shell - #2299",
      "[Fixed] Help menu items now work - #2314",
      "[Fixed] Windows: `github` command line tool not installing after updating - #2312",
      "[Fixed] Caret position jumping around while changing the path for adding a local repository - #2222",
      "[Fixed] Error dialogs being closed too easily - #2211",
      "[Fixed] Windows: Non-ASCII credentials were mangled - #189"
    ],
    "0.7.1-beta4": [],
    "0.7.1-beta3": [],
    "0.7.1-beta2": [],
    "0.7.1-beta1": [],
    "0.7.1-beta0": [
      "[Improved] Redesigned error and warning dialogs to be clearer - #2277",
      "[Fixed] Preserve existing GitHub API information when API requests fail - #2282",
      "[Fixed] Pass through error messages as received from the API - #2279",
      "[Fixed] The Pull and Create Pull Request menu items had the same shortcut - #2274",
      "[Fixed] Launching the `github` command line tool from a Fish shell - #2299"
    ],
    "0.7.0": [
      "[New] Added the Branch > Create Pull Request menu item - #2135",
      "[New] Added the `github` command line tool - #696",
      "[Improved] Better error message when publishing a repository fails - #2089",
      "[Improved] Windows: Don't recreate the desktop shortcut if it's been deleted - #1759",
      "[Fixed] Cloning a repository's wiki - #1624",
      "[Fixed] Don't call GitHub Enterprise GitHub.com - #2094",
      "[Fixed] Don't push after publishing a new repository if the branch is unborn - #2086",
      "[Fixed] Don't close dialogs when clicking the title bar - #2056",
      "[Fixed] Windows: Clicking 'Show in Explorer' doesn't bring Explorer to the front - #2127",
      "[Fixed] Windows: Opening links doesn't bring the browser to the front - #1945",
      "[Fixed] macOS: Closing the window wouldn't exit fullscreen -  #1901",
      "[Fixed] Scale blankslate images so they look nicer on high resolution displays - #1946",
      "[Fixed] Windows: Installer not completing or getting stuck in a loop - #1875 #1863",
      "[Fixed] Move the 'Forgot Password' link to fix the tab order of the sign in view - #2200"
    ],
    "0.6.3-beta7": [],
    "0.6.3-beta6": [],
    "0.6.3-beta5": [],
    "0.6.3-beta4": [],
    "0.6.3-beta3": [],
    "0.6.3-beta2": [],
    "0.6.3-beta1": [],
    "0.6.3-beta0": [],
    "0.6.2": [
      "[New] Link to User Guides from the Help menu - #1963",
      "[New] Added the 'Open in External Editor' contextual menu item to changed files - #2023",
      "[New] Added the 'Show' and 'Open Command Prompt' contextual menu items to repositories - #1554",
      "[New] Windows: Support self-signed or untrusted certificates - #671",
      "[New] Copy the SHA to the clipboard when clicked - #1501",
      "[Improved] Provide the option of initializing a new repository when adding a directory that isn't already one - #969",
      "[Improved] Link to the working directory when there are no changes - #1871",
      "[Improved] Hitting Enter when selecting a base branch creates the new branch - #1780",
      "[Improved] Prefix repository names with their owner if they are ambiguous - #1848",
      "[Fixed] Sort and filter licenses like GitHub.com - #1987",
      "[Fixed] Long branch names not getting truncated in the Rename Branch dialog - #1891",
      "[Fixed] Prune old log files - #1540",
      "[Fixed] Ensure the local path is valid before trying to create a new repository - #1487",
      "[Fixed] Support cloning repository wikis - #1624",
      "[Fixed] Disable the Select All checkbox when there are no changes - #1389",
      "[Fixed] Changed docx files wouldn't show anything in the diff panel - #1990",
      "[Fixed] Disable the Merge button when there are no commits to merge - #1359",
      "[Fixed] Username/password authentication not working for GitHub Enterprise - #2064",
      "[Fixed] Better error messages when an API call fails - #2017",
      "[Fixed] Create the 'logs' directory if it doesn't exist - #1550",
      "[Fixed] Enable the 'Remove' menu item for missing repositories - #1776"
    ],
    "0.6.1": [
      "[Fixed] Properly log stats opt in/out - #1949",
      "[Fixed] Source maps for exceptions in the main process - #1957",
      "[Fixed] Styling of the exception dialog - #1956",
      "[Fixed] Handle ambiguous references - #1947",
      "[Fixed] Handle non-ASCII text in diffs - #1970",
      "[Fixed] Uncaught exception when hitting the arrow keys after showing autocompletions - #1971",
      "[Fixed] Clear the organizations list when publishing a new repository and switching between tabs - #1969",
      "[Fixed] Push properly when a tracking branch has a different name from the local branch - #1967",
      "[Improved] Warn when line endings will change - #1906"
    ],
    "0.6.0": [
      "[Fixed] Issue autocompletion not working for older issues - #1814",
      "[Fixed] GitHub repository association not working for repositories with some remote URL formats - #1826 #1679",
      "[Fixed] Don't try to delete a remote branch that no longer exists - #1829",
      "[Fixed] Tokens created by development builds would be used in production builds but wouldn't work - #1727",
      "[Fixed] Submodules can now be added - #708",
      "[Fixed] Properly handle the case where a file is added to the index but removed from the working tree - #1310",
      "[Fixed] Use a local image for the default avatar - #1621",
      "[Fixed] Make the file path in diffs selectable - #1768",
      "[Improved] More logging! - #1823",
      "[Improved] Better error message when trying to add something that's not a repository - #1747",
      "[Improved] Copy the shell environment into the app's environment - #1796",
      "[Improved] Updated to Git 2.13.0 - #1897",
      "[Improved] Add 'Reveal' to the contextual menu for changed files - #1566",
      "[Improved] Better handling of large diffs - #1818 #1524",
      "[Improved] App launch time - #1900"
    ],
    "0.5.9": [
      "[New] Added Zoom In and Zoom Out - #1217",
      "[Fixed] Various errors when on an unborn branch - #1450",
      "[Fixed] Disable push/pull menu items when there is no remote - #1448",
      "[Fixed] Better error message when the GitHub Enterprise version is too old - #1628",
      "[Fixed] Error parsing non-JSON responses - #1505 #1522",
      "[Fixed] Updated the 'Install Git' help documentation link - #1797",
      "[Fixed] Disable menu items while in the Welcome flow - #1529",
      "[Fixed] Windows: Fall back to HOME if Document cannot be found - #1825",
      "[Improved] Close the window when an exception occurs - #1562",
      "[Improved] Always use merge when pulling - #1627",
      "[Improved] Move the 'New Branch' menu item into the Branch menu - #1757",
      "[Improved] Remove Repository's default button is now Cancel - #1751",
      "[Improved] Only fetch the default remote - #1435",
      "[Improved] Faster commits with many files - #1405",
      "[Improved] Measure startup time more reliably - #1798",
      "[Improved] Prefer the GitHub repository name instead of the name on disk - #664"
    ],
    "0.5.8": [
      "[Fixed] Switching tabs in Preferences/Settings or Repository Settings would close the dialog - #1724",
      "[Improved] Standardized colors which improves contrast and readability - #1713"
    ],
    "0.5.7": [
      "[Fixed] Windows: Handle protocol events which launch the app - #1582",
      "[Fixed] Opting out of stats reporting in the Welcome flow - #1698",
      "[Fixed] Commit description text being too light - #1695",
      "[Fixed] Exception on startup if the app was activated too quickly - #1564",
      "[Improved] Default directory for cloning now - #1663",
      "[Improved] Accessibility support - #1289",
      "[Improved] Lovely blank slate illustrations - #1708"
    ],
    "0.5.6": [
      "[Fixed] macOS: The buttons in the Untrusted Server dialog not doing anything - #1622",
      "[Fixed] Better warning in Rename Branch when the branch will be created with a different name than was entered - #1480",
      "[Fixed] Provide a tooltip for commit summaries in the History list - #1483",
      "[Fixed] Prevent the Update Available banner from getting squished - #1632",
      "[Fixed] Title bar not responding to double-clicks - #1590 #1655",
      "[Improved] Discard All Changes is now accessible by right-clicking the file column header - #1635"
    ],
    "0.5.5": [
      "[Fixed] Save the default path after creating a new repository - #1486",
      "[Fixed] Only let the user launch the browser once for the OAuth flow - #1427",
      "[Fixed] Don't linkify invalid URLs - #1456",
      "[Fixed] Excessive padding in the Merge Branch dialog - #1577",
      "[Fixed] Octicon pixel alignment issues - #1584",
      "[Fixed] Windows: Invoking some menu items would break the window's snapped state - #1603",
      "[Fixed] macOS: Errors authenticating while pushing - #1514",
      "[Fixed] Don't linkify links in the History list or in Undo - #1548 #1608 #1474",
      "[Fixed] Diffs not working when certain git config values were set - #1559"
    ],
    "0.5.4": [
      "[Fixed] The release notes URL pointed to the wrong page - #1503",
      "[Fixed] Only create the `logs` directory if it doesn't already exist - #1510",
      "[Fixed] Uncaught exception creating a new repository if you aren't a member of any orgs - #1507",
      "[Fixed] Only report the first uncaught exception - #1517",
      "[Fixed] Include the name of the default branch in the New Branch dialog - #1449",
      "[Fixed] Uncaught exception if a network error occurred while loading user email addresses - #1522 #1508",
      "[Fixed] Uncaught exception while performing a contextual menu action - #1532",
      "[Improved] Move all error logging to the main process - #1473",
      "[Improved] Stats reporting reliability - #1561"
    ],
    "0.5.3": [
      "[Fixed] Display of large image diffs - #1494",
      "[Fixed] Discard Changes spacing - #1495"
    ],
    "0.5.2": [
      "[Fixed] Display errors that happen while publishing a repository - #1396",
      "[Fixed] Menu items not updating - #1462",
      "[Fixed] Always select the first changed file - #1306",
      "[Fixed] macOS: Use Title Case consistently - #1477 #1481",
      "[Fixed] Create Branch padding - #1479",
      "[Fixed] Bottom padding in commit descriptions - #1345",
      "[Improved] Dialog polish - #1451",
      "[Improved] Store logs in a logs directory - #1370",
      "[Improved] New Welcome illustrations - #1471",
      "[Improved] Request confirmation before removing a repository - #1233",
      "[Improved] Windows icon polish - #1457"
    ],
    "0.5.1": [
      "[New] Windows: A nice little gif while installing the app - #1440",
      "[Fixed] Disable pinch zoom - #1431",
      "[Fixed] Don't show carriage return indicators in diffs - #1444",
      "[Fixed] History wouldn't update after switching branches - #1446",
      "[Improved] Include more information in exception reports - #1429",
      "[Improved] Updated Terms and Conditions - #1438",
      "[Improved] Sub-pixel anti-aliasing in some lists - #1452",
      "[Improved] Windows: A new application identifier, less likely to collide with other apps - #1441"
    ],
    "0.5.0": [
      "[Added] Menu item for showing the app logs - #1349",
      "[Fixed] Don't let the two-factor authentication dialog be submitted while it's empty - #1386",
      "[Fixed] Undo Commit showing the wrong commit - #1373",
      "[Fixed] Windows: Update the icon used for the installer - #1410",
      "[Fixed] Undoing the first commit - #1401",
      "[Fixed] A second window would be opened during the OAuth dance - #1382",
      "[Fixed] Don't include the comment from the default merge commit message - #1367",
      "[Fixed] Show progress while committing - #923",
      "[Fixed] Windows: Merge Branch sizing would be wrong on high DPI monitors - #1210",
      "[Fixed] Windows: Resize the app from the top left corner - #1424",
      "[Fixed] Changing the destination path for cloning a repository now appends the repository's name - #1408",
      "[Fixed] The blank slate view could be visible briefly when the app launched - #1398",
      "[Improved] Performance updating menu items - #1321",
      "[Improved] Windows: Dim the title bar when the app loses focus - #1189"
    ],
    "0.0.39": ["[Fixed] An uncaught exception when adding a user - #1394"],
    "0.0.38": [
      "[New] Shiny new icon! - #1221",
      "[New] More helpful blank slate view - #871",
      "[Fixed] Don't allow Undo while pushing/pulling/fetching - #1047",
      "[Fixed] Updating the default branch on GitHub wouldn't be reflected in the app - #1028 #1314",
      "[Fixed] Long repository names would overflow their container - #1331",
      "[Fixed] Removed development menu items in production builds - #1031 #1251 #1323 #1340",
      "[Fixed] Create Branch no longer changes as it's animating closed - #1304",
      "[Fixed] Windows: Cut / Copy / Paste menu items not working - #1379",
      "[Improved] Show a better error message when the user tries to authenticate with a personal access token - #1313",
      "[Improved] Link to the repository New Issue page from the Help menu - #1349",
      "[Improved] Clone in Desktop opens the Clone dialog - #918"
    ],
    "0.0.37": [
      "[Fixed] Better display of the 'no newline at end of file' indicator - #1253",
      "[Fixed] macOS: Destructive dialogs now use the expected button order - #1315",
      "[Fixed] Display of submodule paths - #785",
      "[Fixed] Incomplete stats submission - #1337",
      "[Improved] Redesigned welcome flow - #1254",
      "[Improved] App launch time - #1225",
      "[Improved] Handle uncaught exceptions - #1106"
    ],
    "0.0.36": [
      "[Fixed] Bugs around associating an email address with a GitHub user - #975",
      "[Fixed] Use the correct reference name for an unborn branch - #1283",
      "[Fixed] Better diffs for renamed files - #980",
      "[Fixed] Typo in Create Branch - #1303",
      "[Fixed] Don't allow whitespace-only branch names - #1288",
      "[Improved] Focus ring polish - #1287",
      "[Improved] Less intrusive update notifications - #1136",
      "[Improved] Faster launch time on Windows - #1309",
      "[Improved] Faster git information refreshing - #1305",
      "[Improved] More consistent use of sentence case on Windows - #1316",
      "[Improved] Autocomplete polish - #1241"
    ],
    "0.0.35": [
      "[New] Show push/pull/fetch progress - #1238",
      "[Fixed] macOS: Add the Zoom menu item - #1260",
      "[Fixed] macOS: Don't show the titlebar while full screened - #1247",
      "[Fixed] Windows: Updates would make the app unresponsive - #1269",
      "[Fixed] Windows: Keyboard navigation in menus - #1293",
      "[Fixed] Windows: Repositories list item not working - #1293",
      "[Fixed] Auto updater errors not being propagated properly - #1266",
      "[Fixed] Only show the current branch tooltip on the branches button - #1275",
      "[Fixed] Double path truncation - #1270",
      "[Fixed] Sometimes toggling a file's checkbox would get undone - #1248",
      "[Fixed] Uncaught exception when internet connectivity was lost - #1048",
      "[Fixed] Cloned repositories wouldn't be associated with their GitHub repository - #1285",
      "[Improved] Better performance on large repositories - #1281",
      "[Improved] Commit summary is now expandable when the summary is long - #519",
      "[Improved] The SHA in historical commits is now selectable - #1154",
      "[Improved] The Create Branch dialog was polished and refined - #1137"
    ],
    "0.0.34": [
      "[New] macOS: Users can choose whether to accept untrusted certificates - #671",
      "[New] Windows: Users are prompted to install git when opening a shell if it is not installed - #813",
      "[New] Checkout progress is shown if branch switching takes a while - #1208",
      "[New] Commit summary and description are automatically populated for merge conflicts - #1228",
      "[Fixed] Cloning repositories while not signed in - #1163",
      "[Fixed] Merge commits are now created as merge commits - #1216",
      "[Fixed] Display of diffs with /r newline - #1234",
      "[Fixed] Windows: Maximized windows are no longer positioned slightly off screen - #1202",
      "[Fixed] JSON parse errors - #1243",
      "[Fixed] GitHub Enterprise repositories were not associated with the proper Enterprise repository - #1242",
      "[Fixed] Timestamps in the Branches list would wrap - #1255",
      "[Fixed] Merges created from pulling wouldn't use the right git author - #1262",
      "[Improved] Check for update errors are suppressed if they happen in the background - #1104, #1195",
      "[Improved] The shortcut to show the repositories list is now command or control-T - #1220",
      "[Improved] Command or control-W now closes open dialogs - #949",
      "[Improved] Less memory usage while parsing large diffs - #1235"
    ],
    "0.0.33": ["[Fixed] Update Now wouldn't update now - #1209"],
    "0.0.32": [
      "[New] You can now disable stats reporting from Preferences > Advanced - #1120",
      "[New] Acknowledgements are now available from About - #810",
      "[New] Open pull requests from dot com in the app - #808",
      "[Fixed] Don't show background fetch errors - #875",
      "[Fixed] No more surprise and delight - #620",
      "[Fixed] Can't discard renamed files - #1177",
      "[Fixed] Logging out of one account would log out of all accounts - #1192",
      "[Fixed] Renamed files truncation - #695",
      "[Fixed] Git on Windows now integrates with the system certificate store - #706",
      "[Fixed] Cloning with an account/repoository shortcut would always fail - #1150",
      "[Fixed] OS version reporting - #1130",
      "[Fixed] Publish a new repository would always fail - #1046",
      "[Fixed] Authentication would fail for the first repository after logging in - #1118",
      "[Fixed] Don't flood the user with errors if a repository disappears on disk - #1132",
      "[Improved] The Merge dialog uses the Branches list instead of a drop down menu - #749",
      "[Improved] Lots of design polish - #1188, #1183, #1170, #1184, #1181, #1179, #1142, #1125"
    ],
    "0.0.31": [
      "[New] Prompt user to login when authentication error occurs - #903",
      "[New] Windows application has a new app menu, replaces previous hamburger menu - #991",
      "[New] Refreshed colours to align with GitHub website scheme -  #1077",
      "[New] Custom about dialog on all platforms - #1102",
      "[Fixed] Improved error handling when probing for a GitHub Enterprise server - #1026",
      "[Fixed] User can cancel 2FA flow - #1057",
      "[Fixed] Tidy up current set of menu items - #1063",
      "[Fixed] Manually focus the window when a URL action has been received - #1072",
      "[Fixed] Disable middle-click event to prevent new windows being launched - #1074",
      "[Fixed] Pre-fill the account name in the Welcome wizard, not login - #1078",
      "[Fixed] Diffs wouldn't work if an external diff program was configured - #1123",
      "[Improved] Lots of design polish work - #1113, #1099, #1094, #1077"
    ],
    "0.0.30": [
      "[Fixed] Crash when invoking menu item due to incorrect method signature - #1041"
    ],
    "0.0.29": [
      "[New] Commit summary and description fields now display issues and mentions as links for GitHub repositories - #941",
      "[New] Show placeholder when the repository cannot be found on disk - #946",
      "[New] New Repository actions moved out of popover and into new menu - #1018",
      "[Fixed] Display a helpful error message when an unverified user signs into GitHub Desktop - #1010",
      "[Fixed] Fix kerning issue when access keys displayed - #1033",
      "[Fixed] Protected branches show a descriptive error when the push is rejected - #1036",
      "[Fixed] 'Open in shell' on Windows opens to repository location - #1037"
    ],
    "0.0.28": ["[Fixed] Bumping release notes to test deployments again"],
    "0.0.27": [
      "[Fixed] 2FA dialog when authenticating has information for SMS authentication - #1009",
      "[Fixed] Autocomplete for users handles accounts containing `-` - #1008"
    ],
    "0.0.26": [
      "[Fixed] Address deployment issue by properly documenting release notes"
    ],
    "0.0.25": [
      "[Added] Autocomplete displays user matches - #942",
      "[Fixed] Handle Enter key in repository and branch list when no matches exist - #995",
      "[Fixed] 'Add Repository' button displays in dropdown when repository list empty - #984",
      "[Fixed] Correct icon displayed for non-GitHub repository - #964 #955",
      "[Fixed] Enter key when inside dialog submits form - #956",
      "[Fixed] Updated URL handler entry on macOS - #945",
      "[Fixed] Commit button is disabled while commit in progress - #940",
      "[Fixed] Handle index state change when gitginore change is discarded - #935",
      "[Fixed] 'Create New Branch' view squashes branch list when expanded - #927",
      "[Fixed] Application creates repository path if it doesn't exist on disk - #925",
      "[Improved] Preferences sign-in flow updated to standalone dialogs - #961"
    ],
    "0.0.24": ["Changed a thing", "Added another thing"]
  }
}<|MERGE_RESOLUTION|>--- conflicted
+++ resolved
@@ -1,8 +1,6 @@
 {
   "releases": {
-<<<<<<< HEAD
     "1.0.5-test0": [],
-=======
     "1.0.5-beta0": [
       "[New] The command line interface now provides some helpful help! - #2372. Thanks @j-f1!"
     ],
@@ -17,7 +15,6 @@
       "[Fixed] Handle duplicate config values when saving user.name and user.email - #2945",
       "[Fixed] The \"Create without pushing\" button when creating a new pull request wouldn't actually do anything - #2917 #2917"
     ],
->>>>>>> be3c4044
     "1.0.4-beta1": [
       "[New] Report Git LFS progress when cloning, pushing, pulling, or reverting - #2226",
       "[Improved] Increased diff contrast and and line gutter selection - #2586 #2181",

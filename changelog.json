--- conflicted
+++ resolved
@@ -1,13 +1,11 @@
 {
   "releases": {
-<<<<<<< HEAD
     "3.1.3": [
       "[Fixed] Disable reorder, squashing, cherry-picking while an action of this type is in progress. - #15468",
       "[Fixed] Using the key command of 'Shift' + 'ArrowDown' adds the next commit below the current selection to the selection - #15549",
       "[Fixed] Close 'Resolve conflicts before Rebase' dialog will not disable menu items - #13081. Thanks @angusdev!",
       "[Fixed] Fix commit shortcut (Ctrl/Cmd + Enter) while amending a commit - #15445"
     ],
-=======
     "3.1.3-beta4": [
       "[Fixed] Hide window instead of hiding the app on macOS - #15511. Thanks @angusdev!",
       "[Fixed] Only left mouse clicks invoke dragging in the commit list - #15313",
@@ -48,7 +46,6 @@
       "[Improved] Pull request preview dialog width and height is responsive - #15500"
     ],
     "3.1.3-beta1": ["[Improved] Upgrade embedded Git to 2.35.5"],
->>>>>>> af7b8ae7
     "3.1.2": ["[Improved] Upgrade embedded Git to 2.35.5"],
     "3.1.2-beta1": [
       "[Added] You can preview the changes a pull request from your current branch would make - #11517",

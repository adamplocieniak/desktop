# "Open External Editor" integration

GitHub Desktop supports the user choosing an external program to open their
local repositories, and this is available from the top-level **Repository** menu
or when right-clicking on a repository in the sidebar.

### My favourite editor XYZ isn't supported!

This is the checklist of things that it needs to support:

 - the editor supports opening a directory, not just a file
 - the editor is installed by the user, so there is a reliable way to find it
   on the user's machine
 - it comes with a command-line interface that can be launched by Desktop

If you think your editor satisfies all these please read on to understand how
Desktop integrates with each OS, and if you're still keen to integrate this
please fork and contribute a pull request for the team to review.

## Windows

The source for the editor integration on Windows is found in
[`app/src/lib/editors/win32.ts`](https://github.com/desktop/desktop/blob/development/app/src/lib/editors/win32.ts).

These editors are currently supported:

 - [Atom](https://atom.io/) - stable, Beta and Nightly
 - [Visual Studio Code](https://code.visualstudio.com/)
 - [Visual Studio Codium](https://vscodium.com/)
 - [Sublime Text](https://www.sublimetext.com/)
 - [ColdFusion Builder](https://www.adobe.com/products/coldfusion-builder.html)
 - [Typora](https://typora.io/)
 - [SlickEdit](https://www.slickedit.com)
 - [JetBrains WebStorm](https://www.jetbrains.com/webstorm/)
<<<<<<< HEAD
 - [JetBrains Rider](https://www.jetbrains.com/rider/)
=======
 - [JetBrains Phpstorm](https://www.jetbrains.com/phpstorm/)
 - [Notepad++](https://notepad-plus-plus.org/)
>>>>>>> 6f950eca

These are defined in an enum at the top of the file:

```ts
export enum ExternalEditor {
  Atom = 'Atom',
  AtomBeta = 'Atom Beta',
  AtomNightly = 'Atom Nightly',
  VSCode = 'Visual Studio Code',
  VSCodeInsiders = 'Visual Studio Code (Insiders)',
  VSCodium = 'Visual Studio Codium',
  SublimeText = 'Sublime Text',
  CFBuilder = 'ColdFusion Builder',
  Typora = 'Typora',
  SlickEdit = 'SlickEdit',
<<<<<<< HEAD
  Rider = 'JetBrains Rider',
=======
  Webstorm = 'JetBrains Webstorm',
  Phpstorm = 'JetBrains Phpstorm',
  NotepadPlusPlus = 'Notepad++',
>>>>>>> 6f950eca
}
```

If you want to add another editor, add a new key to the `ExternalEditor`
enum with a friendly name for the value. This will trigger a number of compiler
errors, which are places in the module you need to add code.

The steps for resolving each editor can be found in `findApplication()` and in
pseudocode looks like this:

```ts
async function findApplication(editor: ExternalEditor): Promise<string | null> {
  // find install location in registry
  // validate installation
  // find executable to launch
}
```

### Step 1: Find the Install Location

Windows programs are typically installed by the user. Installers will add
entries to the registry to help the OS with cleaning up later, if the user
wishes to uninstall. These entries are used by GitHub Desktop to identify
relevant programs and where they can be located.

The registry locations for each editor are listed in `getRegistryKeys()`.
Some editors support multiple install locations, but are structurally the
same (for example 64-bit or 32-bit application, or stable and developer
channels).

```ts
function getRegistryKeys(editor: ExternalEditor): ReadonlyArray<string> {
  switch (editor) {
    ...
    case ExternalEditor.VisualStudioCode:
      return [
        // 64-bit version of VSCode (user) - provided by default in 64-bit Windows
        {
          key: HKEY.HKEY_CURRENT_USER,
          subKey:
            'SOFTWARE\\Microsoft\\Windows\\CurrentVersion\\Uninstall\\{771FD6B0-FA20-440A-A002-3B3BAC16DC50}_is1',
        },
        // 32-bit version of VSCode (user)
        {
          key: HKEY.HKEY_CURRENT_USER,
          subKey:
            'SOFTWARE\\Microsoft\\Windows\\CurrentVersion\\Uninstall\\{D628A17A-9713-46BF-8D57-E671B46A741E}_is1',
        },
        // 64-bit version of VSCode (system) - was default before user scope installation
        {
          key: HKEY.HKEY_LOCAL_MACHINE,
          subKey:
            'SOFTWARE\\Microsoft\\Windows\\CurrentVersion\\Uninstall\\{EA457B21-F73E-494C-ACAB-524FDE069978}_is1',
        },
        // 32-bit version of VSCode (system)
        {
          key: HKEY.HKEY_LOCAL_MACHINE,
          subKey:
            'SOFTWARE\\WOW6432Node\\Microsoft\\Windows\\CurrentVersion\\Uninstall\\{F8A2A208-72B3-4D61-95FC-8A65D340689B}_is1',
        },
      ]
    ...
  }
}
```

If you're not sure how your editor is installed, check one of these locations:

 - `HKEY_LOCAL_MACHINE\\SOFTWARE\\Microsoft\\Windows\\CurrentVersion\\Uninstall` -
    uninstall information about 64-bit Windows software is found here

 - `HKEY_LOCAL_MACHINE\\SOFTWARE\\WOW6432Node\\Microsoft\\Windows\\CurrentVersion\\Uninstall` -
    uninstall information about 32-bit Windows software is found here

 - `HKEY_CURRENT_USER\\Software\\Microsoft\\Windows\\CurrentVersion\\Uninstall` -
    uninstall information for software that doesn't require administrator
    permissions is found here


Your editor is probably hiding behind a GUID in one of these locations - this
is the key that Desktop needs to read the registry and find the installation for your editor.

### Step 2: Validate The Installation

As part of installing to the registry, a program will insert a
number of key-value pairs - Desktop will enumerate these to ensure it's the
application it expects, and identify where the install location of the
application.

There's two steps to this process. The first step is reading the registry, and
you can see this code in `extractApplicationInformation()`:

```ts
function extractApplicationInformation(
  editor: ExternalEditor,
  keys: ReadonlyArray<IRegistryEntry>
): { displayName: string; publisher: string; installLocation: string } {
  let displayName = ''
  let publisher = ''
  let installLocation = ''

  ...

  if (
    editor === ExternalEditor.VisualStudioCode ||
    editor === ExternalEditor.VisualStudioCodeInsiders
  ) {
    const displayName = getKeyOrEmpty(keys, 'DisplayName')
    const publisher = getKeyOrEmpty(keys, 'Publisher')
    const installLocation = getKeyOrEmpty(keys, 'InstallLocation')
    return { displayName, publisher, installLocation }
  }

  ...
}
```

If you launch `regedit` and browse to the key associated with your editor, you
should see a list like this in the right-hand pane:

![](https://user-images.githubusercontent.com/359239/31530323-696543d8-b02b-11e7-9421-3fad76230bea.png)

Desktop needs enough information to validate the installation - usually
something related to the name of the program, and the identity of the
publisher - along with the install location on disk.

The second step is to validate the installation, and this is done in
`isExpectedInstallation()`:

```ts
function isExpectedInstallation(
  editor: ExternalEditor,
  displayName: string,
  publisher: string
): boolean {
  switch (editor) {
    ...
    case ExternalEditor.VisualStudioCode:
      return (
        displayName.startsWith('Microsoft Visual Studio Code') &&
        publisher === 'Microsoft Corporation'
      )
    ...
  }
}
```

### Step 3: Determine the program to launch

Now that Desktop knows the program is the one it expects, it can use the
install location to then find the executable to launch. Many editors provide a
shim or standalone tool to manage this, rather than launching the
executable directly. Whatever options there are, this should be a known
location with an interface that doesn't change between updates.

```ts
function getExecutableShim(
  editor: ExternalEditor,
  installLocation: string
): string {
  switch (editor) {
    ...
    case ExternalEditor.VisualStudioCode:
      return Path.join(installLocation, 'bin', 'code.cmd')
    ...
  }
}
```

Desktop will confirm this file exists on disk before launching - if it's
missing or lost it won't let you launch the external editor.

If the external editor utilizes a CMD.EXE shell script to launch, Desktop
needs to know this in order to properly launch the CMD.EXE shell.  This is
done by setting the property `usesShell: true` in `getAvailableEditors`.

```ts
export async function getAvailableEditors(): Promise<
  ReadonlyArray<IFoundEditor<ExternalEditor>>
> {
  ...

  if (codePath) {
    results.push({
      editor: ExternalEditor.VisualStudioCode,
      path: codePath,
      usesShell: true,
    })
  }

  ...

  return results
}
```

## macOS

The source for the editor integration on macOS is found in
[`app/src/lib/editors/darwin.ts`](https://github.com/desktop/desktop/blob/development/app/src/lib/editors/darwin.ts).

These editors are currently supported:

 - [Atom](https://atom.io/)
 - [MacVim](https://macvim-dev.github.io/macvim/)
 - [Visual Studio Code](https://code.visualstudio.com/) - both stable and Insiders channel
 - [Visual Studio Codium](https://vscodium.com/)
 - [Sublime Text](https://www.sublimetext.com/)
 - [BBEdit](http://www.barebones.com/products/bbedit/)
 - [JetBrains PhpStorm](https://www.jetbrains.com/phpstorm/)
 - [JetBrains RubyMine](https://www.jetbrains.com/rubymine/)
 - [TextMate](https://macromates.com)
 - [Brackets](http://brackets.io/)
     - To use Brackets the Command Line shortcut must be installed.
       - This can be done by opening Brackets, choosing File > Install Command Line Shortcut
 - [JetBrains WebStorm](https://www.jetbrains.com/webstorm/)
 - [Typora](https://typora.io/)
 - [CodeRunner](https://coderunnerapp.com/)
 - [SlickEdit](https://www.slickedit.com)
 - [JetBrains IntelliJ IDEA](https://www.jetbrains.com/idea/)
 - [Xcode](https://developer.apple.com/xcode/)
 - [JetBrains GoLand](https://www.jetbrains.com/go/)
 - [Android Studio](https://developer.android.com/studio)

These are defined in an enum at the top of the file:

```ts
export enum ExternalEditor {
  Atom = 'Atom',
  MacVim = 'MacVim',
  VSCode = 'Visual Studio Code',
  VSCodeInsiders = 'Visual Studio Code (Insiders)',
  VSCodium = 'VSCodium',
  SublimeText = 'Sublime Text',
  BBEdit = 'BBEdit',
  PhpStorm = 'PhpStorm',
  RubyMine = 'RubyMine',
  TextMate = 'TextMate',
  Brackets = 'Brackets',
  WebStorm = 'WebStorm',
  Typora = 'Typora',
  CodeRunner = 'CodeRunner',
  SlickEdit = 'SlickEdit',
  IntelliJ = 'IntelliJ',
  Xcode = 'Xcode',
  GoLand = 'GoLand',
}
```

If you want to add another editor, add a new key to the `ExternalEditor`
enum with a friendly name for the value. This will trigger a number of compiler
errors, which are places in the module you need to add code.

The steps for resolving each editor can be found in `findApplication()` and in
pseudocode looks like this:

```ts
async function findApplication(editor: ExternalEditor): Promise<string | null> {
  // find path to installation
  // find executable to launch
}
```

### Step 1: Find installation path

macOS programs are packaged as application bundles, and applications can
read information from the OS to see if they are present.

The `CFBundleIdentifier` value in the plist is what applications use to
uniquely identify themselves, for example `com.github.GitHubClient` is the
identifier for GitHub Desktop.

The `getBundleIdentifier()` method is the lookup method for this value:

```ts
function getBundleIdentifier(editor: ExternalEditor): string {
  switch (editor) {
    ...
    case ExternalEditor.VisualStudioCode:
      return ['com.microsoft.VSCode']
    ...
  }
}
```

AppKit provides an [`API`](https://developer.apple.com/documentation/appkit/nsworkspace/1533086-absolutepathforappbundlewithiden?language=objc)
for searching for an application bundle. If it finds an application bundle,
it will return the path to the application on disk. Otherwise it will raise an
exception.

### Step 2: Find executable to launch

With that information, Desktop can resolve the executable and confirm it exists
on disk before launching.

This is done in the `getExecutableShim()` method:

```ts
function getExecutableShim(
  editor: ExternalEditor,
  installPath: string
): string {
  switch (editor) {
    ...
    case ExternalEditor.VisualStudioCode:
      return Path.join(
        installPath,
        'Contents',
        'Resources',
        'app',
        'bin',
        'code'
      )
    ...
  }
}
```

## Linux


The source for the editor integration on Linux is found in
[`app/src/lib/editors/linux.ts`](https://github.com/desktop/desktop/blob/development/app/src/lib/editors/linux.ts).

These editors are currently supported:

 - [Atom](https://atom.io/)
 - [Visual Studio Code](https://code.visualstudio.com/) - both stable and Insiders channel
 - [Visual Studio Codium](https://vscodium.com/)
 - [Sublime Text](https://www.sublimetext.com/)
 - [Typora](https://typora.io/)
 - [SlickEdit](https://www.slickedit.com)

These are defined in an enum at the top of the file:

```ts
export enum ExternalEditor {
  Atom = 'Atom',
  VSCode = 'Visual Studio Code',
  VSCodeInsiders = 'Visual Studio Code (Insiders)',
  VSCodium = 'VSCodium',
  SublimeText = 'Sublime Text',
  Typora = 'Typora',
  SlickEdit = 'SlickEdit',
}
```

If you want to add another editor, add a new key to the `ExternalEditor`
enum with a friendly name for the value. This will trigger a compiler
error, and you need to add code to `getEditorPath()` to get the source
building again.

### Step 1: Find executable path

The `getEditorPath()` maps the editor enum to an expected path to the
editor executable. Add a new `case` statement for your editor.

```ts
case ExternalEditor.VisualStudioCode:
  return getPathIfAvailable('/usr/bin/code')
```
### Step 2: Lookup executable

Once you've done that, add code to `getAvailableEditors()` so that it checks
for your new editor, following the existing patterns.

```ts
export async function getAvailableEditors(): Promise<
  ReadonlyArray<IFoundEditor<ExternalEditor>>
> {
  const results: Array<IFoundEditor<ExternalEditor>> = []

  const [
    atomPath,
    codePath,
    codeInsidersPath,
    sublimePath,
    typoraPath,
    slickeditPath,
  ] = await Promise.all([
    getEditorPath(ExternalEditor.Atom),
    getEditorPath(ExternalEditor.VisualStudioCode),
    getEditorPath(ExternalEditor.VisualStudioCodeInsiders),
    getEditorPath(ExternalEditor.SublimeText),
    getEditorPath(ExternalEditor.Typora),
    getEditorPath(ExternalEditor.SlickEdit),
  ])

  ...

  if (codePath) {
    results.push({ editor: ExternalEditor.VisualStudioCode, path: codePath })
  }

  ...
}
```<|MERGE_RESOLUTION|>--- conflicted
+++ resolved
@@ -32,12 +32,9 @@
  - [Typora](https://typora.io/)
  - [SlickEdit](https://www.slickedit.com)
  - [JetBrains WebStorm](https://www.jetbrains.com/webstorm/)
-<<<<<<< HEAD
+ - [JetBrains Phpstorm](https://www.jetbrains.com/phpstorm/)
  - [JetBrains Rider](https://www.jetbrains.com/rider/)
-=======
- - [JetBrains Phpstorm](https://www.jetbrains.com/phpstorm/)
  - [Notepad++](https://notepad-plus-plus.org/)
->>>>>>> 6f950eca
 
 These are defined in an enum at the top of the file:
 
@@ -53,13 +50,10 @@
   CFBuilder = 'ColdFusion Builder',
   Typora = 'Typora',
   SlickEdit = 'SlickEdit',
-<<<<<<< HEAD
-  Rider = 'JetBrains Rider',
-=======
   Webstorm = 'JetBrains Webstorm',
   Phpstorm = 'JetBrains Phpstorm',
   NotepadPlusPlus = 'Notepad++',
->>>>>>> 6f950eca
+  Rider = 'JetBrains Rider',
 }
 ```
 

--- conflicted
+++ resolved
@@ -3,11 +3,7 @@
   "productName": "GitHub Desktop",
   "bundleID": "com.github.GitHubClient",
   "companyName": "GitHub, Inc.",
-<<<<<<< HEAD
-  "version": "2.9.1-test7",
-=======
   "version": "2.9.1-beta6",
->>>>>>> 7b2abd79
   "main": "./main.js",
   "repository": {
     "type": "git",

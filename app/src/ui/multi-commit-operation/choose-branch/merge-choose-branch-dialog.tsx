--- conflicted
+++ resolved
@@ -104,14 +104,12 @@
         return { kind: ComputedAction.Clean }
       })
 
-<<<<<<< HEAD
       if (this.state.selectedBranch !== branch) {
         // the user has selected a different branch since we started, so don't
         // update the preview with stale data
         return
       }
-      this.updateMergeStatusPreview(branch)
-=======
+
       if (
         this.mergeStatus.kind === ComputedAction.Conflicts ||
         this.mergeStatus.kind === ComputedAction.Invalid
@@ -121,7 +119,6 @@
         // So if mergeState is conflicts or invalid, update the UI here and end the function
         return
       }
->>>>>>> 32e3525a
     }
 
     const range = revSymmetricDifference('', branch.name)

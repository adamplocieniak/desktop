--- conflicted
+++ resolved
@@ -18,11 +18,8 @@
 import { ListItemInsertionOverlay } from './list-item-insertion-overlay'
 import { DragData, DragType } from '../../../models/drag-drop'
 import memoizeOne from 'memoize-one'
-<<<<<<< HEAD
 import { RowIndexPath } from './list-row-index-path'
-=======
 import { sendNonFatalException } from '../../../lib/helpers/non-fatal-exception'
->>>>>>> 343d67a7
 
 /**
  * Describe the first argument given to the cellRenderer,

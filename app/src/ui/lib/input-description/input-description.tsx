--- conflicted
+++ resolved
@@ -50,29 +50,6 @@
  */
 export class InputDescription extends React.Component<IInputDescriptionProps> {
   private getClassName() {
-<<<<<<< HEAD
-    let typeClassName = 'input-description-caption'
-
-    if (this.props.inputDescriptionType === InputDescriptionType.Warning) {
-      typeClassName = 'input-description-warning'
-    } else if (this.props.inputDescriptionType === InputDescriptionType.Error) {
-      typeClassName = 'input-description-error'
-    }
-
-    return classNames('input-description', typeClassName)
-  }
-
-  private renderIcon() {
-    if (this.props.inputDescriptionType === InputDescriptionType.Error) {
-      return <Octicon symbol={OcticonSymbol.stop} />
-    }
-
-    if (this.props.inputDescriptionType === InputDescriptionType.Warning) {
-      return <Octicon symbol={OcticonSymbol.alert} />
-    }
-
-    return null
-=======
     const { inputDescriptionType: type } = this.props
 
     switch (type) {
@@ -100,21 +77,15 @@
       default:
         return assertNever(type, `Unknown input type  ${type}`)
     }
->>>>>>> 71f61fe7
   }
 
   /** If a input is a warning or an error that is displayed in response to
    * tracked user input. We want it announced on user input debounce. */
   private renderAriaLiveContainer() {
     if (
-<<<<<<< HEAD
       this.props.inputDescriptionType === InputDescriptionType.Caption ||
-      this.props.trackedUserInput === undefined
-=======
-      InputDescriptionType.Caption ||
       this.props.trackedUserInput === undefined ||
       this.props.ariaLiveMessage === undefined
->>>>>>> 71f61fe7
     ) {
       return null
     }

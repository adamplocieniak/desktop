import { remote } from 'electron'
import { Disposable, IDisposable } from 'event-kit'
import * as Path from 'path'

import { IAPIOrganization, IAPIRefStatus } from '../../lib/api'
import { shell } from '../../lib/app-shell'
import {
  CompareAction,
  Foldout,
  FoldoutType,
  ICompareFormUpdate,
  RepositorySectionTab,
  isRebaseConflictState,
  isMergeConflictState,
  RebaseConflictState,
} from '../../lib/app-state'
import { ExternalEditor } from '../../lib/editors'
import { assertNever, fatalError } from '../../lib/fatal-error'
import {
  setGenericPassword,
  setGenericUsername,
} from '../../lib/generic-git-auth'
import { isGitRepository, RebaseResult, PushOptions } from '../../lib/git'
import { isGitOnPath } from '../../lib/is-git-on-path'
import {
  rejectOAuthRequest,
  requestAuthenticatedUser,
  resolveOAuthRequest,
} from '../../lib/oauth'
import {
  IOpenRepositoryFromURLAction,
  IUnknownAction,
  URLActionType,
} from '../../lib/parse-app-url'
import {
  matchExistingRepository,
  urlMatchesCloneURL,
} from '../../lib/repository-matching'
import { Shell } from '../../lib/shells'
import { ILaunchStats, StatsStore } from '../../lib/stats'
import { AppStore } from '../../lib/stores/app-store'
import { validatedRepositoryPath } from '../../lib/stores/helpers/validated-repository-path'
import { RepositoryStateCache } from '../../lib/stores/repository-state-cache'
import { getTipSha } from '../../lib/tip'
import { initializeRebaseFlowForConflictedRepository } from '../../lib/rebase'

import { Account } from '../../models/account'
import { AppMenu, ExecutableMenuItem } from '../../models/app-menu'
import { IAuthor } from '../../models/author'
import { Branch } from '../../models/branch'
import { BranchesTab } from '../../models/branches-tab'
import { CloneRepositoryTab } from '../../models/clone-repository-tab'
import { CloningRepository } from '../../models/cloning-repository'
import { Commit, ICommitContext, CommitOneLine } from '../../models/commit'
import { ICommitMessage } from '../../models/commit-message'
import { DiffSelection, ImageDiffType } from '../../models/diff'
import { FetchType } from '../../models/fetch'
import { GitHubRepository } from '../../models/github-repository'
import { ManualConflictResolution } from '../../models/manual-conflict-resolution'
import { Popup, PopupType } from '../../models/popup'
import { PullRequest } from '../../models/pull-request'
import { Repository } from '../../models/repository'
import { RetryAction, RetryActionType } from '../../models/retry-actions'
import {
  CommittedFileChange,
  WorkingDirectoryFileChange,
  WorkingDirectoryStatus,
} from '../../models/status'
import { TipState, IValidBranch } from '../../models/tip'
<<<<<<< HEAD
import { RebaseProgressOptions } from '../../models/rebase'
=======
>>>>>>> 315b5dfa
import { Banner, BannerType } from '../../models/banner'

import { ApplicationTheme } from '../lib/application-theme'
import { installCLI } from '../lib/install-cli'
import { executeMenuItem } from '../main-process-proxy'
import {
  CommitStatusStore,
  StatusCallBack,
} from '../../lib/stores/commit-status-store'
import { MergeResult } from '../../models/merge'
import { RebaseFlowStep, RebaseStep } from '../../models/rebase-flow-step'

/**
 * An error handler function.
 *
 * If the returned {Promise} returns an error, it will be passed to the next
 * error handler. If it returns null, error propagation is halted.
 */
export type ErrorHandler = (
  error: Error,
  dispatcher: Dispatcher
) => Promise<Error | null>

/**
 * The Dispatcher acts as the hub for state. The StateHub if you will. It
 * decouples the consumer of state from where/how it is stored.
 */
export class Dispatcher {
  private readonly errorHandlers = new Array<ErrorHandler>()

  public constructor(
    private readonly appStore: AppStore,
    private readonly repositoryStateManager: RepositoryStateCache,
    private readonly statsStore: StatsStore,
    private readonly commitStatusStore: CommitStatusStore
  ) {}

  /** Load the initial state for the app. */
  public loadInitialState(): Promise<void> {
    return this.appStore.loadInitialState()
  }

  /**
   * Add the repositories at the given paths. If a path isn't a repository, then
   * this will post an error to that affect.
   */
  public addRepositories(
    paths: ReadonlyArray<string>
  ): Promise<ReadonlyArray<Repository>> {
    return this.appStore._addRepositories(paths)
  }

  /** Remove the repositories represented by the given IDs from local storage. */
  public removeRepositories(
    repositories: ReadonlyArray<Repository | CloningRepository>,
    moveToTrash: boolean
  ): Promise<void> {
    if (moveToTrash) {
      repositories.forEach(repository => {
        shell.moveItemToTrash(repository.path)
      })
    }

    return this.appStore._removeRepositories(repositories)
  }

  /** Update the repository's `missing` flag. */
  public async updateRepositoryMissing(
    repository: Repository,
    missing: boolean
  ): Promise<Repository> {
    return this.appStore._updateRepositoryMissing(repository, missing)
  }

  /** Load the next batch of history for the repository. */
  public loadNextCommitBatch(repository: Repository): Promise<void> {
    return this.appStore._loadNextCommitBatch(repository)
  }

  /** Load the changed files for the current history selection. */
  public loadChangedFilesForCurrentSelection(
    repository: Repository
  ): Promise<void> {
    return this.appStore._loadChangedFilesForCurrentSelection(repository)
  }

  /**
   * Change the selected commit in the history view.
   *
   * @param repository The currently active repository instance
   *
   * @param sha The object id of one of the commits currently
   *            the history list, represented as a SHA-1 hash
   *            digest. This should match exactly that of Commit.Sha
   */
  public changeCommitSelection(
    repository: Repository,
    sha: string
  ): Promise<void> {
    return this.appStore._changeCommitSelection(repository, sha)
  }

  /**
   * Change the selected changed file in the history view.
   *
   * @param repository The currently active repository instance
   *
   * @param file A FileChange instance among those available in
   *            IHistoryState.changedFiles
   */
  public changeFileSelection(
    repository: Repository,
    file: CommittedFileChange
  ): Promise<void> {
    return this.appStore._changeFileSelection(repository, file)
  }

  /** Set the repository filter text. */
  public setRepositoryFilterText(text: string): Promise<void> {
    return this.appStore._setRepositoryFilterText(text)
  }

  /** Set the branch filter text. */
  public setBranchFilterText(
    repository: Repository,
    text: string
  ): Promise<void> {
    return this.appStore._setBranchFilterText(repository, text)
  }

  /** Set the branch filter text. */
  public setPullRequestFilterText(
    repository: Repository,
    text: string
  ): Promise<void> {
    return this.appStore._setPullRequestFilterText(repository, text)
  }

  /** Select the repository. */
  public selectRepository(
    repository: Repository | CloningRepository
  ): Promise<Repository | null> {
    return this.appStore._selectRepository(repository)
  }

  /** Change the selected section in the repository. */
  public changeRepositorySection(
    repository: Repository,
    section: RepositorySectionTab
  ): Promise<void> {
    return this.appStore._changeRepositorySection(repository, section)
  }

  /** Change the currently selected file in Changes. */
  public changeChangesSelection(
    repository: Repository,
    selectedFiles: WorkingDirectoryFileChange[]
  ): Promise<void> {
    return this.appStore._changeChangesSelection(repository, selectedFiles)
  }

  /**
   * Commit the changes which were marked for inclusion, using the given commit
   * summary and description and optionally any number of commit message trailers
   * which will be merged into the final commit message.
   */
  public async commitIncludedChanges(
    repository: Repository,
    context: ICommitContext
  ): Promise<boolean> {
    return this.appStore._commitIncludedChanges(repository, context)
  }

  /** Change the file's includedness. */
  public changeFileIncluded(
    repository: Repository,
    file: WorkingDirectoryFileChange,
    include: boolean
  ): Promise<void> {
    return this.appStore._changeFileIncluded(repository, file, include)
  }

  /** Change the file's line selection state. */
  public changeFileLineSelection(
    repository: Repository,
    file: WorkingDirectoryFileChange,
    diffSelection: DiffSelection
  ): Promise<void> {
    return this.appStore._changeFileLineSelection(
      repository,
      file,
      diffSelection
    )
  }

  /** Change the Include All state. */
  public changeIncludeAllFiles(
    repository: Repository,
    includeAll: boolean
  ): Promise<void> {
    return this.appStore._changeIncludeAllFiles(repository, includeAll)
  }

  /**
   * Refresh the repository. This would be used, e.g., when the app gains focus.
   */
  public refreshRepository(repository: Repository): Promise<void> {
    return this.appStore._refreshOrRecoverRepository(repository)
  }

  /** Show the popup. This will close any current popup. */
  public showPopup(popup: Popup): Promise<void> {
    return this.appStore._showPopup(popup)
  }

  /**
   * Close the current popup, if found
   *
   * @param popupType only close the popup if it matches this `PopupType`
   */
  public closePopup(popupType?: PopupType) {
    return this.appStore._closePopup(popupType)
  }

  /** Show the foldout. This will close any current popup. */
  public showFoldout(foldout: Foldout): Promise<void> {
    return this.appStore._showFoldout(foldout)
  }

  /** Close the current foldout. If opening a new foldout use closeFoldout instead. */
  public closeCurrentFoldout(): Promise<void> {
    return this.appStore._closeCurrentFoldout()
  }

  /** Close the specified foldout. */
  public closeFoldout(foldout: FoldoutType): Promise<void> {
    return this.appStore._closeFoldout(foldout)
  }

  /**
   * Compute a preview of the planned rebase action
   */
  public previewRebase(
    repository: Repository,
    baseBranch: Branch,
    targetBranch: Branch
  ) {
    return this.appStore._previewRebase(repository, baseBranch, targetBranch)
  }

  /**
   * Initialize and launch the rebase flow for a conflicted repository
   */
  public async launchRebaseFlow(repository: Repository, targetBranch: string) {
    await this.appStore._loadStatus(repository)

    const repositoryState = this.repositoryStateManager.get(repository)
    const { conflictState } = repositoryState.changesState

    if (conflictState === null || conflictState.kind === 'merge') {
      return
    }

    const updatedConflictState = { ...conflictState, targetBranch }

    this.repositoryStateManager.updateChangesState(repository, () => ({
      conflictState: updatedConflictState,
    }))

    await this.setRebaseProgressFromState(repository)

    const initialStep = initializeRebaseFlowForConflictedRepository(
      updatedConflictState
    )

    this.setRebaseFlowStep(repository, initialStep)

    this.showPopup({
      type: PopupType.RebaseFlow,
      repository,
    })
  }

  /**
   * Create a new branch from the given starting point and check it out.
   *
   * If the startPoint argument is omitted the new branch will be created based
   * off of the current state of HEAD.
   */
  public createBranch(
    repository: Repository,
    name: string,
    startPoint?: string
  ): Promise<Repository> {
    return this.appStore._createBranch(repository, name, startPoint)
  }

  /** Check out the given branch. */
  public checkoutBranch(
    repository: Repository,
    branch: Branch | string
  ): Promise<Repository> {
    return this.appStore._checkoutBranch(repository, branch)
  }

  /** Push the current branch. */
  public push(repository: Repository): Promise<void> {
    return this.appStore._push(repository)
  }

  private pushWithOptions(repository: Repository, options?: PushOptions) {
    if (options !== undefined && options.forceWithLease) {
      this.dropCurrentBranchFromForcePushList(repository)
    }

    return this.appStore._push(repository, options)
  }

  /** Pull the current branch. */
  public pull(repository: Repository): Promise<void> {
    return this.appStore._pull(repository)
  }

  /** Fetch a specific refspec for the repository. */
  public fetchRefspec(
    repository: Repository,
    fetchspec: string
  ): Promise<void> {
    return this.appStore._fetchRefspec(repository, fetchspec)
  }

  /** Fetch all refs for the repository */
  public fetch(repository: Repository, fetchType: FetchType): Promise<void> {
    return this.appStore._fetch(repository, fetchType)
  }

  /** Publish the repository to GitHub with the given properties. */
  public publishRepository(
    repository: Repository,
    name: string,
    description: string,
    private_: boolean,
    account: Account,
    org: IAPIOrganization | null
  ): Promise<Repository> {
    return this.appStore._publishRepository(
      repository,
      name,
      description,
      private_,
      account,
      org
    )
  }

  /**
   * Post the given error. This will send the error through the standard error
   * handler machinery.
   */
  public async postError(error: Error): Promise<void> {
    let currentError: Error | null = error
    for (let i = this.errorHandlers.length - 1; i >= 0; i--) {
      const handler = this.errorHandlers[i]
      currentError = await handler(currentError, this)

      if (!currentError) {
        break
      }
    }

    if (currentError) {
      fatalError(
        `Unhandled error ${currentError}. This shouldn't happen! All errors should be handled, even if it's just by the default handler.`
      )
    }
  }

  /**
   * Post the given error. Note that this bypasses the standard error handler
   * machinery. You probably don't want that. See `Dispatcher.postError`
   * instead.
   */
  public presentError(error: Error): Promise<void> {
    return this.appStore._pushError(error)
  }

  /** Clear the given error. */
  public clearError(error: Error): Promise<void> {
    return this.appStore._clearError(error)
  }

  /**
   * Clone a missing repository to the previous path, and update it's
   * state in the repository list if the clone completes without error.
   */
  public cloneAgain(url: string, path: string): Promise<void> {
    return this.appStore._cloneAgain(url, path)
  }

  /** Clone the repository to the path. */
  public async clone(
    url: string,
    path: string,
    options?: { branch?: string }
  ): Promise<Repository | null> {
    return this.appStore._completeOpenInDesktop(async () => {
      const { promise, repository } = this.appStore._clone(url, path, options)
      await this.selectRepository(repository)
      const success = await promise
      // TODO: this exit condition is not great, bob
      if (!success) {
        return null
      }

      const addedRepositories = await this.addRepositories([path])
      const addedRepository = addedRepositories[0]
      await this.selectRepository(addedRepository)

      return addedRepository
    })
  }

  /** Rename the branch to a new name. */
  public renameBranch(
    repository: Repository,
    branch: Branch,
    newName: string
  ): Promise<void> {
    return this.appStore._renameBranch(repository, branch, newName)
  }

  /**
   * Delete the branch. This will delete both the local branch and the remote
   * branch, and then check out the default branch.
   */
  public deleteBranch(
    repository: Repository,
    branch: Branch,
    includeRemote: boolean
  ): Promise<void> {
    return this.appStore._deleteBranch(repository, branch, includeRemote)
  }

  /** Discard the changes to the given files. */
  public discardChanges(
    repository: Repository,
    files: ReadonlyArray<WorkingDirectoryFileChange>
  ): Promise<void> {
    return this.appStore._discardChanges(repository, files)
  }

  /** Undo the given commit. */
  public undoCommit(repository: Repository, commit: Commit): Promise<void> {
    return this.appStore._undoCommit(repository, commit)
  }

  /** Revert the commit with the given SHA */
  public revertCommit(repository: Repository, commit: Commit): Promise<void> {
    return this.appStore._revertCommit(repository, commit)
  }

  /**
   * Set the width of the repository sidebar to the given
   * value. This affects the changes and history sidebar
   * as well as the first toolbar section which contains
   * repo selection on all platforms and repo selection and
   * app menu on Windows.
   */
  public setSidebarWidth(width: number): Promise<void> {
    return this.appStore._setSidebarWidth(width)
  }

  /**
   * Set the update banner's visibility
   */
  public setUpdateBannerVisibility(isVisible: boolean) {
    return this.appStore._setUpdateBannerVisibility(isVisible)
  }

  /**
   * Set the banner state for the application
   */
  public setBanner(state: Banner) {
    return this.appStore._setBanner(state)
  }

  /**
   * Close the current banner, if found.
   *
   * @param bannerType only close the banner if it matches this `BannerType`
   */
  public clearBanner(bannerType?: BannerType) {
    return this.appStore._clearBanner(bannerType)
  }

  /**
   * Set the divering branch notification banner's visibility
   */
  public setDivergingBranchBannerVisibility(
    repository: Repository,
    isVisible: boolean
  ) {
    return this.appStore._setDivergingBranchBannerVisibility(
      repository,
      isVisible
    )
  }

  /**
   * Reset the width of the repository sidebar to its default
   * value. This affects the changes and history sidebar
   * as well as the first toolbar section which contains
   * repo selection on all platforms and repo selection and
   * app menu on Windows.
   */
  public resetSidebarWidth(): Promise<void> {
    return this.appStore._resetSidebarWidth()
  }

  /**
   * Set the width of the commit summary column in the
   * history view to the given value.
   */
  public setCommitSummaryWidth(width: number): Promise<void> {
    return this.appStore._setCommitSummaryWidth(width)
  }

  /**
   * Reset the width of the commit summary column in the
   * history view to its default value.
   */
  public resetCommitSummaryWidth(): Promise<void> {
    return this.appStore._resetCommitSummaryWidth()
  }

  /** Update the repository's issues from GitHub. */
  public refreshIssues(repository: GitHubRepository): Promise<void> {
    return this.appStore._refreshIssues(repository)
  }

  /** End the Welcome flow. */
  public endWelcomeFlow(): Promise<void> {
    return this.appStore._endWelcomeFlow()
  }

  /** Set the commit message input's focus. */
  public setCommitMessageFocus(focus: boolean) {
    this.appStore._setCommitMessageFocus(focus)
  }

  /**
   * Set the commit summary and description for a work-in-progress
   * commit in the changes view for a particular repository.
   */
  public setCommitMessage(
    repository: Repository,
    message: ICommitMessage
  ): Promise<void> {
    return this.appStore._setCommitMessage(repository, message)
  }

  /** Add the account to the app. */
  public addAccount(account: Account): Promise<void> {
    return this.appStore._addAccount(account)
  }

  /** Remove the given account from the app. */
  public removeAccount(account: Account): Promise<void> {
    return this.appStore._removeAccount(account)
  }

  /**
   * Ask the dispatcher to apply a transformation function to the current
   * state of the application menu.
   *
   * Since the dispatcher is asynchronous it's possible for components
   * utilizing the menu state to have an out-of-date view of the state
   * of the app menu which is why they're not allowed to transform it
   * directly.
   *
   * To work around potential race conditions consumers instead pass a
   * delegate which receives the updated application menu and allows
   * them to perform the necessary state transitions. The AppMenu instance
   * is itself immutable but does offer transformation methods and in
   * order for the state to be properly updated the delegate _must_ return
   * the latest transformed instance of the AppMenu.
   */
  public setAppMenuState(update: (appMenu: AppMenu) => AppMenu): Promise<void> {
    return this.appStore._setAppMenuState(update)
  }

  /**
   * Tell the main process to execute (i.e. simulate a click of) the given menu item.
   */
  public executeMenuItem(item: ExecutableMenuItem): Promise<void> {
    executeMenuItem(item)
    return Promise.resolve()
  }

  /**
   * Set whether or not to to add a highlight class to the app menu toolbar icon.
   * Used to highlight the button when the Alt key is pressed.
   *
   * Only applicable on non-macOS platforms.
   */
  public setAccessKeyHighlightState(highlight: boolean): Promise<void> {
    return this.appStore._setAccessKeyHighlightState(highlight)
  }

  /** Merge the named branch into the current branch. */
  public mergeBranch(
    repository: Repository,
    branch: string,
    mergeStatus: MergeResult | null
  ): Promise<void> {
    return this.appStore._mergeBranch(repository, branch, mergeStatus)
  }

  /**
   * Update the per-repository list of branches that can be force-pushed
   * after a rebase is completed.
   */
  private addRebasedBranchToForcePushList = (
    repository: Repository,
    tipWithBranch: IValidBranch,
    beforeRebaseSha: string
  ) => {
    // if the commit id of the branch is unchanged, it can be excluded from
    // this list
    if (tipWithBranch.branch.tip.sha === beforeRebaseSha) {
      return
    }

    const currentState = this.repositoryStateManager.get(repository)
    const { rebasedBranches } = currentState.branchesState

    const updatedMap = new Map<string, string>(rebasedBranches)
    updatedMap.set(
      tipWithBranch.branch.nameWithoutRemote,
      tipWithBranch.branch.tip.sha
    )

    this.repositoryStateManager.updateBranchesState(repository, () => ({
      rebasedBranches: updatedMap,
    }))
  }

  private dropCurrentBranchFromForcePushList = (repository: Repository) => {
    const currentState = this.repositoryStateManager.get(repository)
    const { rebasedBranches, tip } = currentState.branchesState

    if (tip.kind !== TipState.Valid) {
      return
    }

    const updatedMap = new Map<string, string>(rebasedBranches)
    updatedMap.delete(tip.branch.nameWithoutRemote)

    this.repositoryStateManager.updateBranchesState(repository, () => ({
      rebasedBranches: updatedMap,
    }))
  }

  /**
   * Update the rebase state to indicate the user has resolved conflicts in the
   * current repository.
   */
  public setConflictsResolved(repository: Repository) {
    return this.appStore._setConflictsResolved(repository)
  }

  /**
   * Initialize the progress in application state based on the known commits
   * that will be applied in the rebase.
   *
   * @param commits the list of commits that exist on the target branch which do
   *                not exist on the base branch
   */
  public initializeRebaseProgress(
    repository: Repository,
    commits: ReadonlyArray<CommitOneLine>
  ) {
    return this.appStore._initializeRebaseProgress(repository, commits)
  }

  /**
   * Update the rebase progress in application state by querying the Git
   * repository state.
   */
  public setRebaseProgressFromState(repository: Repository) {
    return this.appStore._setRebaseProgressFromState(repository)
  }

  /**
   * Move the rebase flow to a new state.
   */
  public setRebaseFlowStep(
    repository: Repository,
    step: RebaseFlowStep
  ): Promise<void> {
    return this.appStore._setRebaseFlowStep(repository, step)
  }

  /** End the rebase flow and cleanup any related app state */
  public endRebaseFlow(repository: Repository) {
    return this.appStore._endRebaseFlow(repository)
  }

  /** Starts a rebase for the given base and target branch */
  public async rebase(
    repository: Repository,
    baseBranch: string,
    targetBranch: string
  ): Promise<void> {
    const stateBefore = this.repositoryStateManager.get(repository)

    const beforeSha = getTipSha(stateBefore.branchesState.tip)

    log.info(`[rebase] starting rebase for ${targetBranch} at ${beforeSha}`)
    log.info(
      `[rebase] to restore the previous state if this completed rebase is unsatisfactory:`
    )
    log.info(`[rebase] - git checkout ${targetBranch}`)
    log.info(`[rebase] - git reset ${beforeSha} --hard`)

    const result = await this.appStore._rebase(
      repository,
      baseBranch,
      targetBranch
    )

    await this.appStore._loadStatus(repository)

    const stateAfter = this.repositoryStateManager.get(repository)
    const { tip } = stateAfter.branchesState
    const afterSha = getTipSha(tip)

    log.info(
      `[rebase] completed rebase - got ${result} and on tip ${afterSha} - kind ${
        tip.kind
      }`
    )

    if (result === RebaseResult.ConflictsEncountered) {
      const { conflictState } = stateAfter.changesState
      if (conflictState === null) {
        log.warn(
          `[rebase] conflict state after rebase is null - unable to continue`
        )
        return
      }

      if (isMergeConflictState(conflictState)) {
        log.warn(
          `[rebase] conflict state after rebase is merge conflicts - unable to continue`
        )
        return
      }

      this.switchToConflicts(repository, conflictState)
    } else if (result === RebaseResult.CompletedWithoutError) {
      if (tip.kind !== TipState.Valid) {
        log.warn(
          `[continueRebase] tip after completing rebase is ${
            tip.kind
          } but this should be a valid tip if the rebase completed without error`
        )
        return
      }

      await this.completeRebase(
        repository,
        {
          type: BannerType.SuccessfulRebase,
          targetBranch: targetBranch,
          baseBranch: baseBranch,
        },
        tip,
        beforeSha
      )
    }
  }

  /** Abort the current rebase and refreshes the repository status */
  public async abortRebase(repository: Repository) {
    await this.appStore._abortRebase(repository)
    await this.appStore._loadStatus(repository)
  }

  /**
   * Continue with the rebase after the user has resovled all conflicts with
   * tracked files in the working directory.
   */
  public async continueRebase(
    repository: Repository,
    workingDirectory: WorkingDirectoryStatus,
    manualResolutions: ReadonlyMap<string, ManualConflictResolution>
  ): Promise<void> {
    const stateBefore = this.repositoryStateManager.get(repository)
    const { conflictState } = stateBefore.changesState

    if (conflictState === null || !isRebaseConflictState(conflictState)) {
      log.warn(
        `[continueRebase] no conflicts found, likely an invalid rebase state`
      )
      return
    }

    const { targetBranch, baseBranch, originalBranchTip } = conflictState

    const beforeSha = getTipSha(stateBefore.branchesState.tip)

    log.info(`[continueRebase] continuing rebase for ${beforeSha}`)

    const result = await this.appStore._continueRebase(
      repository,
      workingDirectory,
      manualResolutions
    )
    await this.appStore._loadStatus(repository)

    const stateAfter = this.repositoryStateManager.get(repository)
    const { tip } = stateAfter.branchesState
    const afterSha = getTipSha(tip)

    log.info(
      `[continueRebase] completed rebase - got ${result} and on tip ${afterSha} - kind ${
        tip.kind
      }`
    )

    if (result === RebaseResult.ConflictsEncountered) {
      const { conflictState } = stateAfter.changesState
      if (conflictState === null) {
        log.warn(
          `[continueRebase] conflict state after rebase is null - unable to continue`
        )
        return
      }

      if (isMergeConflictState(conflictState)) {
        log.warn(
          `[continueRebase] conflict state after rebase is merge conflicts - unable to continue`
        )
        return
      }

      this.switchToConflicts(repository, conflictState)
    } else if (result === RebaseResult.CompletedWithoutError) {
      if (tip.kind !== TipState.Valid) {
        log.warn(
          `[continueRebase] tip after completing rebase is ${
            tip.kind
          } but this should be a valid tip if the rebase completed without error`
        )
        return
      }

      await this.completeRebase(
        repository,
        {
          type: BannerType.SuccessfulRebase,
          targetBranch: targetBranch,
          baseBranch: baseBranch,
        },
        tip,
        originalBranchTip
      )
    }
  }

  /** Switch the rebase flow to show the latest conflicts */
  private switchToConflicts = (
    repository: Repository,
    conflictState: RebaseConflictState
  ) => {
    this.setRebaseFlowStep(repository, {
      kind: RebaseStep.ShowConflicts,
      conflictState,
    })
  }

  /** Tidy up the rebase flow after reaching the end */
  private async completeRebase(
    repository: Repository,
    banner: Banner,
    tip: IValidBranch,
    originalBranchTip: string
  ): Promise<void> {
    this.closePopup()

    this.setBanner(banner)

    if (tip.kind === TipState.Valid) {
      this.addRebasedBranchToForcePushList(repository, tip, originalBranchTip)
    }

    this.endRebaseFlow(repository)

    await this.refreshRepository(repository)
  }

  /** aborts an in-flight merge and refreshes the repository's status */
  public async abortMerge(repository: Repository) {
    await this.appStore._abortMerge(repository)
    await this.appStore._loadStatus(repository)
  }

  /**
   * commits an in-flight merge and shows a banner if successful
   *
   * @param repository
   * @param workingDirectory
   * @param successfulMergeBannerState information for banner to be displayed if merge is successful
   */
  public async finishConflictedMerge(
    repository: Repository,
    workingDirectory: WorkingDirectoryStatus,
    successfulMergeBanner: Banner
  ) {
    // get manual resolutions in case there are manual conflicts
    const repositoryState = this.repositoryStateManager.get(repository)
    const { conflictState } = repositoryState.changesState
    if (conflictState === null) {
      // if this doesn't exist, something is very wrong and we shouldn't proceed 😢
      log.error(
        'Conflict state missing during finishConflictedMerge. No merge will be committed.'
      )
      return
    }
    const result = await this.appStore._finishConflictedMerge(
      repository,
      workingDirectory,
      conflictState.manualResolutions
    )
    if (result !== undefined) {
      this.setBanner(successfulMergeBanner)
    }
  }

  /** Record the given launch stats. */
  public recordLaunchStats(stats: ILaunchStats): Promise<void> {
    return this.appStore._recordLaunchStats(stats)
  }

  /** Report any stats if needed. */
  public reportStats(): Promise<void> {
    return this.appStore._reportStats()
  }

  /** Changes the URL for the remote that matches the given name  */
  public setRemoteURL(
    repository: Repository,
    name: string,
    url: string
  ): Promise<void> {
    return this.appStore._setRemoteURL(repository, name, url)
  }

  /** Open the URL in a browser */
  public openInBrowser(url: string): Promise<boolean> {
    return this.appStore._openInBrowser(url)
  }

  /** Add the pattern to the repository's gitignore. */
  public appendIgnoreRule(
    repository: Repository,
    pattern: string | string[]
  ): Promise<void> {
    return this.appStore._appendIgnoreRule(repository, pattern)
  }

  /** Opens a Git-enabled terminal setting the working directory to the repository path */
  public async openShell(
    path: string,
    ignoreWarning: boolean = false
  ): Promise<void> {
    const gitFound = await isGitOnPath()
    if (gitFound || ignoreWarning) {
      this.appStore._openShell(path)
    } else {
      this.appStore._showPopup({
        type: PopupType.InstallGit,
        path,
      })
    }
  }

  /**
   * Opens a path in the external editor selected by the user.
   */
  public async openInExternalEditor(fullPath: string): Promise<void> {
    return this.appStore._openInExternalEditor(fullPath)
  }

  /**
   * Persist the given content to the repository's root .gitignore.
   *
   * If the repository root doesn't contain a .gitignore file one
   * will be created, otherwise the current file will be overwritten.
   */
  public saveGitIgnore(repository: Repository, text: string): Promise<void> {
    return this.appStore._saveGitIgnore(repository, text)
  }

  /** Set whether the user has opted out of stats reporting. */
  public setStatsOptOut(
    optOut: boolean,
    userViewedPrompt: boolean
  ): Promise<void> {
    return this.appStore.setStatsOptOut(optOut, userViewedPrompt)
  }

  public markUsageStatsNoteSeen() {
    this.appStore.markUsageStatsNoteSeen()
  }

  /**
   * Clear any in-flight sign in state and return to the
   * initial (no sign-in) state.
   */
  public resetSignInState(): Promise<void> {
    return this.appStore._resetSignInState()
  }

  /**
   * Initiate a sign in flow for github.com. This will put the store
   * in the Authentication step ready to receive user credentials.
   */
  public beginDotComSignIn(): Promise<void> {
    return this.appStore._beginDotComSignIn()
  }

  /**
   * Initiate a sign in flow for a GitHub Enterprise instance. This will
   * put the store in the EndpointEntry step ready to receive the url
   * to the enterprise instance.
   */
  public beginEnterpriseSignIn(): Promise<void> {
    return this.appStore._beginEnterpriseSignIn()
  }

  /**
   * Attempt to advance from the EndpointEntry step with the given endpoint
   * url. This method must only be called when the store is in the authentication
   * step or an error will be thrown.
   *
   * The provided endpoint url will be validated for syntactic correctness as
   * well as connectivity before the promise resolves. If the endpoint url is
   * invalid or the host can't be reached the promise will be rejected and the
   * sign in state updated with an error to be presented to the user.
   *
   * If validation is successful the store will advance to the authentication
   * step.
   */
  public setSignInEndpoint(url: string): Promise<void> {
    return this.appStore._setSignInEndpoint(url)
  }

  /**
   * Attempt to advance from the authentication step using a username
   * and password. This method must only be called when the store is
   * in the authentication step or an error will be thrown. If the
   * provided credentials are valid the store will either advance to
   * the Success step or to the TwoFactorAuthentication step if the
   * user has enabled two factor authentication.
   *
   * If an error occurs during sign in (such as invalid credentials)
   * the authentication state will be updated with that error so that
   * the responsible component can present it to the user.
   */
  public setSignInCredentials(
    username: string,
    password: string
  ): Promise<void> {
    return this.appStore._setSignInCredentials(username, password)
  }

  /**
   * Initiate an OAuth sign in using the system configured browser.
   * This method must only be called when the store is in the authentication
   * step or an error will be thrown.
   *
   * The promise returned will only resolve once the user has successfully
   * authenticated. If the user terminates the sign-in process by closing
   * their browser before the protocol handler is invoked, by denying the
   * protocol handler to execute or by providing the wrong credentials
   * this promise will never complete.
   */
  public requestBrowserAuthentication(): Promise<void> {
    return this.appStore._requestBrowserAuthentication()
  }

  /**
   * Attempt to complete the sign in flow with the given OTP token.\
   * This method must only be called when the store is in the
   * TwoFactorAuthentication step or an error will be thrown.
   *
   * If the provided token is valid the store will advance to
   * the Success step.
   *
   * If an error occurs during sign in (such as invalid credentials)
   * the authentication state will be updated with that error so that
   * the responsible component can present it to the user.
   */
  public setSignInOTP(otp: string): Promise<void> {
    return this.appStore._setSignInOTP(otp)
  }

  /**
   * Launch a sign in dialog for authenticating a user with
   * GitHub.com.
   */
  public async showDotComSignInDialog(): Promise<void> {
    await this.appStore._beginDotComSignIn()
    await this.appStore._showPopup({ type: PopupType.SignIn })
  }

  /**
   * Launch a sign in dialog for authenticating a user with
   * a GitHub Enterprise instance.
   */
  public async showEnterpriseSignInDialog(): Promise<void> {
    await this.appStore._beginEnterpriseSignIn()
    await this.appStore._showPopup({ type: PopupType.SignIn })
  }

  /**
   * Register a new error handler.
   *
   * Error handlers are called in order starting with the most recently
   * registered handler. The error which the returned {Promise} resolves to is
   * passed to the next handler, etc. If the handler's {Promise} resolves to
   * null, error propagation is halted.
   */
  public registerErrorHandler(handler: ErrorHandler): Disposable {
    this.errorHandlers.push(handler)

    return new Disposable(() => {
      const i = this.errorHandlers.indexOf(handler)
      if (i >= 0) {
        this.errorHandlers.splice(i, 1)
      }
    })
  }

  /**
   * Update the location of an existing repository and clear the missing flag.
   */
  public async relocateRepository(repository: Repository): Promise<void> {
    const directories = remote.dialog.showOpenDialog({
      properties: ['openDirectory'],
    })

    if (directories && directories.length > 0) {
      const newPath = directories[0]
      await this.updateRepositoryPath(repository, newPath)
    }
  }

  /** Update the repository's path. */
  private async updateRepositoryPath(
    repository: Repository,
    path: string
  ): Promise<void> {
    await this.appStore._updateRepositoryPath(repository, path)
  }

  public async setAppFocusState(isFocused: boolean): Promise<void> {
    await this.appStore._setAppFocusState(isFocused)

    if (isFocused) {
      this.commitStatusStore.startBackgroundRefresh()
    } else {
      this.commitStatusStore.stopBackgroundRefresh()
    }
  }

  public async dispatchURLAction(action: URLActionType): Promise<void> {
    switch (action.name) {
      case 'oauth':
        try {
          log.info(`[Dispatcher] requesting authenticated user`)
          const user = await requestAuthenticatedUser(action.code, action.state)
          if (user) {
            resolveOAuthRequest(user)
          } else if (user === null) {
            rejectOAuthRequest(new Error('Unable to fetch authenticated user.'))
          }
        } catch (e) {
          rejectOAuthRequest(e)
        }

        if (__DARWIN__) {
          // workaround for user reports that the application doesn't receive focus
          // after completing the OAuth signin in the browser
          const window = remote.getCurrentWindow()
          if (!window.isFocused()) {
            log.info(
              `refocusing the main window after the OAuth flow is completed`
            )
            window.focus()
          }
        }
        break

      case 'open-repository-from-url':
        const { url } = action
        const repository = await this.openOrCloneRepository(url)
        if (repository) {
          await this.handleCloneInDesktopOptions(repository, action)
        } else {
          log.warn(
            `Open Repository from URL failed, did not find or clone repository: ${url} - payload: ${JSON.stringify(
              action
            )}`
          )
        }
        break

      case 'open-repository-from-path':
        // user may accidentally provide a folder within the repository
        // this ensures we use the repository root, if it is actually a repository
        // otherwise we consider it an untracked repository
        const path = (await validatedRepositoryPath(action.path)) || action.path
        const state = this.appStore.getState()
        let existingRepository = matchExistingRepository(
          state.repositories,
          path
        )

        // in case this is valid git repository, there is no need to ask
        // user for confirmation and it can be added automatically
        if (existingRepository == null) {
          const isRepository = await isGitRepository(path)
          if (isRepository) {
            const addedRepositories = await this.addRepositories([path])
            existingRepository = addedRepositories[0]
          }
        }

        if (existingRepository) {
          await this.selectRepository(existingRepository)
          this.statsStore.recordAddExistingRepository()
        } else {
          await this.showPopup({
            type: PopupType.AddRepository,
            path,
          })
        }
        break

      default:
        const unknownAction: IUnknownAction = action
        log.warn(
          `Unknown URL action: ${
            unknownAction.name
          } - payload: ${JSON.stringify(unknownAction)}`
        )
    }
  }

  /**
   * Sets the user's preference so that confirmation to remove repo is not asked
   */
  public setConfirmRepoRemovalSetting(value: boolean): Promise<void> {
    return this.appStore._setConfirmRepositoryRemovalSetting(value)
  }

  /**
   * Sets the user's preference so that confirmation to discard changes is not asked
   */
  public setConfirmDiscardChangesSetting(value: boolean): Promise<void> {
    return this.appStore._setConfirmDiscardChangesSetting(value)
  }

  /**
   * Sets the user's preference for an external program to open repositories in.
   */
  public setExternalEditor(editor: ExternalEditor): Promise<void> {
    return this.appStore._setExternalEditor(editor)
  }

  /**
   * Sets the user's preferred shell.
   */
  public setShell(shell: Shell): Promise<void> {
    return this.appStore._setShell(shell)
  }

  private async handleCloneInDesktopOptions(
    repository: Repository,
    action: IOpenRepositoryFromURLAction
  ): Promise<void> {
    const { filepath, pr, branch } = action

    if (pr != null && branch != null) {
      // we need to refetch for a forked PR and check that out
      await this.fetchRefspec(repository, `pull/${pr}/head:${branch}`)
    }

    // ensure a fresh clone repository has it's in-memory state
    // up-to-date before performing the "Clone in Desktop" steps
    await this.appStore._refreshRepository(repository)

    const state = this.repositoryStateManager.get(repository)

    if (pr == null && branch != null) {
      const branches = state.branchesState.allBranches

      // I don't want to invoke Git functionality from the dispatcher, which
      // would help by using getDefaultRemote here to get the definitive ref,
      // so this falls back to finding any remote branch matching the name
      // received from the "Clone in Desktop" action
      const localBranch =
        branches.find(b => b.upstreamWithoutRemote === branch) || null

      if (localBranch == null) {
        await this.fetch(repository, FetchType.BackgroundTask)
      }
    }

    if (branch != null) {
      let shouldCheckoutBranch = true

      const { tip } = state.branchesState

      if (tip.kind === TipState.Valid) {
        shouldCheckoutBranch = tip.branch.nameWithoutRemote !== branch
      }

      if (shouldCheckoutBranch) {
        await this.checkoutBranch(repository, branch)
      }
    }

    if (filepath != null) {
      const fullPath = Path.join(repository.path, filepath)
      // because Windows uses different path separators here
      const normalized = Path.normalize(fullPath)
      shell.showItemInFolder(normalized)
    }
  }

  private async openOrCloneRepository(url: string): Promise<Repository | null> {
    const state = this.appStore.getState()
    const repositories = state.repositories
    const existingRepository = repositories.find(r => {
      if (r instanceof Repository) {
        const gitHubRepository = r.gitHubRepository
        if (!gitHubRepository) {
          return false
        }
        return urlMatchesCloneURL(url, gitHubRepository)
      } else {
        return false
      }
    })

    if (existingRepository) {
      return await this.selectRepository(existingRepository)
    }

    return this.appStore._startOpenInDesktop(() => {
      this.changeCloneRepositoriesTab(CloneRepositoryTab.Generic)
      this.showPopup({
        type: PopupType.CloneRepository,
        initialURL: url,
      })
    })
  }

  /**
   * Install the CLI tool.
   *
   * This is used only on macOS.
   */
  public async installCLI() {
    try {
      await installCLI()

      this.showPopup({ type: PopupType.CLIInstalled })
    } catch (e) {
      log.error('Error installing CLI', e)

      this.postError(e)
    }
  }

  /** Prompt the user to authenticate for a generic git server. */
  public promptForGenericGitAuthentication(
    repository: Repository | CloningRepository,
    retry: RetryAction
  ): Promise<void> {
    return this.appStore.promptForGenericGitAuthentication(repository, retry)
  }

  /** Save the generic git credentials. */
  public async saveGenericGitCredentials(
    hostname: string,
    username: string,
    password: string
  ): Promise<void> {
    log.info(`storing generic credentials for '${hostname}' and '${username}'`)
    setGenericUsername(hostname, username)

    try {
      await setGenericPassword(hostname, username, password)
    } catch (e) {
      log.error(
        `Error saving generic git credentials: ${username}@${hostname}`,
        e
      )

      this.postError(e)
    }
  }

  /** Perform the given retry action. */
  public async performRetry(retryAction: RetryAction): Promise<void> {
    switch (retryAction.type) {
      case RetryActionType.Push:
        return this.push(retryAction.repository)

      case RetryActionType.Pull:
        return this.pull(retryAction.repository)

      case RetryActionType.Fetch:
        return this.fetch(retryAction.repository, FetchType.UserInitiatedTask)

      case RetryActionType.Clone:
        await this.clone(retryAction.url, retryAction.path, retryAction.options)
        break

      case RetryActionType.Checkout:
        await this.checkoutBranch(retryAction.repository, retryAction.branch)
        break

      default:
        return assertNever(retryAction, `Unknown retry action: ${retryAction}`)
    }
  }

  /** Change the selected image diff type. */
  public changeImageDiffType(type: ImageDiffType): Promise<void> {
    return this.appStore._changeImageDiffType(type)
  }

  /** Install the global Git LFS filters. */
  public installGlobalLFSFilters(force: boolean): Promise<void> {
    return this.appStore._installGlobalLFSFilters(force)
  }

  /** Install the LFS filters */
  public installLFSHooks(
    repositories: ReadonlyArray<Repository>
  ): Promise<void> {
    return this.appStore._installLFSHooks(repositories)
  }

  /** Change the selected Clone Repository tab. */
  public changeCloneRepositoriesTab(tab: CloneRepositoryTab): Promise<void> {
    return this.appStore._changeCloneRepositoriesTab(tab)
  }

  /**
   * Request a refresh of the list of repositories that
   * the provided account has explicit permissions to access.
   * See ApiRepositoriesStore for more details.
   */
  public refreshApiRepositories(account: Account) {
    return this.appStore._refreshApiRepositories(account)
  }

  /** Open the merge tool for the given file. */
  public openMergeTool(repository: Repository, path: string): Promise<void> {
    return this.appStore._openMergeTool(repository, path)
  }

  /** Change the selected Branches foldout tab. */
  public changeBranchesTab(tab: BranchesTab): Promise<void> {
    return this.appStore._changeBranchesTab(tab)
  }

  /**
   * Open the Create Pull Request page on GitHub after verifying ahead/behind.
   *
   * Note that this method will present the user with a dialog in case the
   * current branch in the repository is ahead or behind the remote.
   * The dialog lets the user choose whether get in sync with the remote
   * or open the PR anyway. This is distinct from the
   * openCreatePullRequestInBrowser method which immediately opens the
   * create pull request page without showing a dialog.
   */
  public createPullRequest(repository: Repository): Promise<void> {
    return this.appStore._createPullRequest(repository)
  }

  /**
   * Show the current pull request on github.com
   */
  public showPullRequest(repository: Repository): Promise<void> {
    return this.appStore._showPullRequest(repository)
  }

  /**
   * Immediately open the Create Pull Request page on GitHub.
   *
   * See the createPullRequest method for more details.
   */
  public openCreatePullRequestInBrowser(
    repository: Repository,
    branch: Branch
  ): Promise<void> {
    return this.appStore._openCreatePullRequestInBrowser(repository, branch)
  }

  /**
   * Update the existing `upstream` remote to point to the repository's parent.
   */
  public updateExistingUpstreamRemote(repository: Repository): Promise<void> {
    return this.appStore._updateExistingUpstreamRemote(repository)
  }

  /** Ignore the existing `upstream` remote. */
  public ignoreExistingUpstreamRemote(repository: Repository): Promise<void> {
    return this.appStore._ignoreExistingUpstreamRemote(repository)
  }

  /** Checks out a PR whose ref exists locally or in a forked repo. */
  public async checkoutPullRequest(
    repository: Repository,
    pullRequest: PullRequest
  ): Promise<void> {
    return this.appStore._checkoutPullRequest(repository, pullRequest)
  }

  /**
   * Set whether the user has chosen to hide or show the
   * co-authors field in the commit message component
   *
   * @param repository Co-author settings are per-repository
   */
  public setShowCoAuthoredBy(
    repository: Repository,
    showCoAuthoredBy: boolean
  ) {
    return this.appStore._setShowCoAuthoredBy(repository, showCoAuthoredBy)
  }

  /**
   * Update the per-repository co-authors list
   *
   * @param repository Co-author settings are per-repository
   * @param coAuthors  Zero or more authors
   */
  public setCoAuthors(
    repository: Repository,
    coAuthors: ReadonlyArray<IAuthor>
  ) {
    return this.appStore._setCoAuthors(repository, coAuthors)
  }

  /**
   * Initialze the compare state for the current repository.
   */
  public initializeCompare(
    repository: Repository,
    initialAction?: CompareAction
  ) {
    return this.appStore._initializeCompare(repository, initialAction)
  }

  /**
   * Update the compare state for the current repository
   */
  public executeCompare(repository: Repository, action: CompareAction) {
    return this.appStore._executeCompare(repository, action)
  }

  /** Update the compare form state for the current repository */
  public updateCompareForm<K extends keyof ICompareFormUpdate>(
    repository: Repository,
    newState: Pick<ICompareFormUpdate, K>
  ) {
    return this.appStore._updateCompareForm(repository, newState)
  }

  public resolveCurrentEditor() {
    return this.appStore._resolveCurrentEditor()
  }

  /**
   *  update the manual resolution method for a file
   */
  public updateManualConflictResolution(
    repository: Repository,
    path: string,
    manualResolution: ManualConflictResolution | null
  ) {
    return this.appStore._updateManualConflictResolution(
      repository,
      path,
      manualResolution
    )
  }

  public async confirmOrForcePush(repository: Repository) {
    const { askForConfirmationOnForcePush } = this.appStore.getState()

    const { branchesState } = this.repositoryStateManager.get(repository)
    const { tip } = branchesState

    if (tip.kind !== TipState.Valid) {
      log.warn(`Could not find a branch to perform force push`)
      return
    }

    const { upstream } = tip.branch

    if (upstream === null) {
      log.warn(`Could not find an upstream branch which will be pushed`)
      return
    }

    if (askForConfirmationOnForcePush) {
      this.showPopup({
        type: PopupType.ConfirmForcePush,
        repository,
        upstreamBranch: upstream,
      })
    } else {
      await this.performForcePush(repository)
    }
  }

  public async performForcePush(repository: Repository) {
    await this.pushWithOptions(repository, {
      forceWithLease: true,
    })

    await this.appStore._loadStatus(repository)
  }

  public setConfirmForcePushSetting(value: boolean) {
    return this.appStore._setConfirmForcePushSetting(value)
  }

  /**
   * Updates the application state to indicate a conflict is in-progress
   * as a result of a pull and increments the relevant metric.
   */
  public mergeConflictDetectedFromPull() {
    return this.statsStore.recordMergeConflictFromPull()
  }

  /**
   * Updates the application state to indicate a conflict is in-progress
   * as a result of a merge and increments the relevant metric.
   */
  public mergeConflictDetectedFromExplicitMerge() {
    return this.statsStore.recordMergeConflictFromExplicitMerge()
  }

  /**
   * Increments the `mergeIntoCurrentBranchMenuCount` metric
   */
  public recordMenuInitiatedMerge() {
    return this.statsStore.recordMenuInitiatedMerge()
  }

  /**
   * Increments the `rebaseIntoCurrentBranchMenuCount` metric
   */
  public recordMenuInitiatedRebase() {
    return this.statsStore.recordMenuInitiatedRebase()
  }

  /**
   * Increments the `updateFromDefaultBranchMenuCount` metric
   */
  public recordMenuInitiatedUpdate() {
    return this.statsStore.recordMenuInitiatedUpdate()
  }

  /**
   * Increments the `mergesInitiatedFromComparison` metric
   */
  public recordCompareInitiatedMerge() {
    return this.statsStore.recordCompareInitiatedMerge()
  }

  /**
   * Set the application-wide theme
   */
  public setSelectedTheme(theme: ApplicationTheme) {
    return this.appStore._setSelectedTheme(theme)
  }

  /**
   * Set the automatically switch application-wide theme
   */
  public onAutomaticallySwitchThemeChanged(theme: boolean) {
    return this.appStore._setAutomaticallySwitchTheme(theme)
  }

  /**
   * Increments either the `repoWithIndicatorClicked` or
   * the `repoWithoutIndicatorClicked` metric
   */
  public recordRepoClicked(repoHasIndicator: boolean) {
    return this.statsStore.recordRepoClicked(repoHasIndicator)
  }

  /** The number of times the user dismisses the diverged branch notification
   * Increments the `divergingBranchBannerDismissal` metric
   */
  public recordDivergingBranchBannerDismissal() {
    return this.statsStore.recordDivergingBranchBannerDismissal()
  }

  /**
   * Increments the `divergingBranchBannerInitiatedCompare` metric
   */
  public recordDivergingBranchBannerInitiatedCompare() {
    return this.statsStore.recordDivergingBranchBannerInitiatedCompare()
  }

  /**
   * Increments the `divergingBranchBannerInfluencedMerge` metric
   */
  public recordDivergingBranchBannerInfluencedMerge() {
    return this.statsStore.recordDivergingBranchBannerInfluencedMerge()
  }

  /**
   * Increments the `divergingBranchBannerInitatedMerge` metric
   */
  public recordDivergingBranchBannerInitatedMerge() {
    return this.statsStore.recordDivergingBranchBannerInitatedMerge()
  }

  /**
   * Increments the `createPullRequestCount` metric
   */
  public recordCreatePullRequest() {
    return this.statsStore.recordCreatePullRequest()
  }

  public recordWelcomeWizardInitiated() {
    return this.statsStore.recordWelcomeWizardInitiated()
  }

  public recordCreateRepository() {
    this.statsStore.recordCreateRepository()
  }

  public recordAddExistingRepository() {
    this.statsStore.recordAddExistingRepository()
  }

  /**
   * Increments the `mergeConflictsDialogDismissalCount` metric
   */
  public recordMergeConflictsDialogDismissal() {
    this.statsStore.recordMergeConflictsDialogDismissal()
  }

  /**
   * Increments the `mergeConflictsDialogReopenedCount` metric
   */
  public recordMergeConflictsDialogReopened() {
    this.statsStore.recordMergeConflictsDialogReopened()
  }

  /**
   * Increments the `anyConflictsLeftOnMergeConflictsDialogDismissalCount` metric
   */
  public recordAnyConflictsLeftOnMergeConflictsDialogDismissal() {
    this.statsStore.recordAnyConflictsLeftOnMergeConflictsDialogDismissal()
  }

  /**
   * Increments the `guidedConflictedMergeCompletionCount` metric
   */
  public recordGuidedConflictedMergeCompletion() {
    this.statsStore.recordGuidedConflictedMergeCompletion()
  }

  /**
   * Increments the `unguidedConflictedMergeCompletionCount` metric
   */
  public recordUnguidedConflictedMergeCompletion() {
    this.statsStore.recordUnguidedConflictedMergeCompletion()
  }

  // TODO: more rebase-related actions

  /**
   * Increments the `rebaseConflictsDialogDismissalCount` metric
   */
  public recordRebaseConflictsDialogDismissal() {
    this.statsStore.recordRebaseConflictsDialogDismissal()
  }

  /**
   * Increments the `rebaseConflictsDialogReopenedCount` metric
   */
  public recordRebaseConflictsDialogReopened() {
    this.statsStore.recordRebaseConflictsDialogReopened()
  }

  /**
   * Refresh the list of open pull requests for the given repository.
   */
  public refreshPullRequests(repository: Repository): Promise<void> {
    return this.appStore._refreshPullRequests(repository)
  }

  /**
   * Attempt to retrieve a commit status for a particular
   * ref. If the ref doesn't exist in the cache this function returns null.
   *
   * Useful for component who wish to have a value for the initial render
   * instead of waiting for the subscription to produce an event.
   */
  public tryGetCommitStatus(
    repository: GitHubRepository,
    ref: string
  ): IAPIRefStatus | null {
    return this.commitStatusStore.tryGetStatus(repository, ref)
  }

  /**
   * Subscribe to commit status updates for a particular ref.
   *
   * @param repository The GitHub repository to use when looking up commit status.
   * @param ref        The commit ref (can be a SHA or a Git ref) for which to
   *                   fetch status.
   * @param callback   A callback which will be invoked whenever the
   *                   store updates a commit status for the given ref.
   */
  public subscribeToCommitStatus(
    repository: GitHubRepository,
    ref: string,
    callback: StatusCallBack
  ): IDisposable {
    return this.commitStatusStore.subscribe(repository, ref, callback)
  }
}<|MERGE_RESOLUTION|>--- conflicted
+++ resolved
@@ -67,10 +67,7 @@
   WorkingDirectoryStatus,
 } from '../../models/status'
 import { TipState, IValidBranch } from '../../models/tip'
-<<<<<<< HEAD
 import { RebaseProgressOptions } from '../../models/rebase'
-=======
->>>>>>> 315b5dfa
 import { Banner, BannerType } from '../../models/banner'
 
 import { ApplicationTheme } from '../lib/application-theme'

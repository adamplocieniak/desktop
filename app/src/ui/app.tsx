import * as React from 'react'
import { ipcRenderer, remote } from 'electron'
import { TransitionGroup, CSSTransition } from 'react-transition-group'

import {
  IAppState,
  RepositorySectionTab,
  FoldoutType,
  SelectionType,
  HistoryTabMode,
  ICherryPickState,
  isRebaseConflictState,
  isCherryPickConflictState,
} from '../lib/app-state'
import { Dispatcher } from './dispatcher'
import { AppStore, GitHubUserStore, IssuesStore } from '../lib/stores'
import { assertNever } from '../lib/fatal-error'
import { shell } from '../lib/app-shell'
import { updateStore, UpdateStatus } from './lib/update-store'
import { RetryAction } from '../models/retry-actions'
import { shouldRenderApplicationMenu } from './lib/features'
import { matchExistingRepository } from '../lib/repository-matching'
import { getDotComAPIEndpoint } from '../lib/api'
import { ILaunchStats } from '../lib/stats'
import { getVersion, getName } from './lib/app-proxy'
import { getOS } from '../lib/get-os'
import { validatedRepositoryPath } from '../lib/stores/helpers/validated-repository-path'
import { MenuEvent } from '../main-process/menu'
import {
  Repository,
  getGitHubHtmlUrl,
  getNonForkGitHubRepository,
  isRepositoryWithGitHubRepository,
} from '../models/repository'
import { Branch } from '../models/branch'
import { PreferencesTab } from '../models/preferences'
import { findItemByAccessKey, itemIsSelectable } from '../models/app-menu'
import { Account } from '../models/account'
import { TipState } from '../models/tip'
import { CloneRepositoryTab } from '../models/clone-repository-tab'
import { CloningRepository } from '../models/cloning-repository'

import { TitleBar, ZoomInfo, FullScreenInfo } from './window'

import { RepositoriesList } from './repositories-list'
import { RepositoryView } from './repository'
import { RenameBranch } from './rename-branch'
import { DeleteBranch, DeleteRemoteBranch } from './delete-branch'
import { CloningRepositoryView } from './cloning-repository'
import {
  Toolbar,
  ToolbarDropdown,
  DropdownState,
  PushPullButton,
  BranchDropdown,
  RevertProgress,
} from './toolbar'
import { OcticonSymbol, iconForRepository } from './octicons'
import { showCertificateTrustDialog, sendReady } from './main-process-proxy'
import { DiscardChanges } from './discard-changes'
import { Welcome } from './welcome'
import { AppMenuBar } from './app-menu'
import { UpdateAvailable, renderBanner } from './banners'
import { Preferences } from './preferences'
import { Merge } from './merge-branch'
import { RepositorySettings } from './repository-settings'
import { AppError } from './app-error'
import { MissingRepository } from './missing-repository'
import { AddExistingRepository, CreateRepository } from './add-repository'
import { CloneRepository } from './clone-repository'
import { CreateBranch } from './create-branch'
import { SignIn } from './sign-in'
import { InstallGit } from './install-git'
import { EditorError } from './editor'
import { About } from './about'
import { Publish } from './publish-repository'
import { Acknowledgements } from './acknowledgements'
import { UntrustedCertificate } from './untrusted-certificate'
import { NoRepositoriesView } from './no-repositories'
import { ConfirmRemoveRepository } from './remove-repository'
import { TermsAndConditions } from './terms-and-conditions'
import { PushBranchCommits } from './branches'
import { CLIInstalled } from './cli-installed'
import { GenericGitAuthentication } from './generic-git-auth'
import { ShellError } from './shell'
import { InitializeLFS, AttributeMismatch } from './lfs'
import { UpstreamAlreadyExists } from './upstream-already-exists'
import { ReleaseNotes } from './release-notes'
import { DeletePullRequest } from './delete-branch/delete-pull-request-dialog'
import { CommitConflictsWarning } from './merge-conflicts'
import { AppTheme } from './app-theme'
import { ApplicationTheme } from './lib/application-theme'
import { RepositoryStateCache } from '../lib/stores/repository-state-cache'
import { AbortMergeWarning } from './abort-merge'
import {
  getConflictedFiles,
  getResolvedFiles,
  isConflictedFile,
} from '../lib/status'
import { PopupType, Popup } from '../models/popup'
import { OversizedFiles } from './changes/oversized-files-warning'
import { PushNeedsPullWarning } from './push-needs-pull'
import { RebaseFlow, ConfirmForcePush } from './rebase'
import {
  initializeNewRebaseFlow,
  initializeRebaseFlowForConflictedRepository,
  isCurrentBranchForcePush,
} from '../lib/rebase'
import { Banner, BannerType } from '../models/banner'
import { StashAndSwitchBranch } from './stash-changes/stash-and-switch-branch-dialog'
import { OverwriteStash } from './stash-changes/overwrite-stashed-changes-dialog'
import { ConfirmDiscardStashDialog } from './stashing/confirm-discard-stash'
import { CreateTutorialRepositoryDialog } from './no-repositories/create-tutorial-repository-dialog'
import { ConfirmExitTutorial } from './tutorial'
import { TutorialStep, isValidTutorialStep } from '../models/tutorial-step'
import { WorkflowPushRejectedDialog } from './workflow-push-rejected/workflow-push-rejected'
import { SAMLReauthRequiredDialog } from './saml-reauth-required/saml-reauth-required'
import { CreateForkDialog } from './forks/create-fork-dialog'
import { findDefaultUpstreamBranch } from '../lib/branch'
import {
  GitHubRepository,
  hasWritePermission,
} from '../models/github-repository'
import { CreateTag } from './create-tag'
import { DeleteTag } from './delete-tag'
import { ChooseForkSettings } from './choose-fork-settings'
import { DiscardSelection } from './discard-changes/discard-selection-dialog'
import { LocalChangesOverwrittenDialog } from './local-changes-overwritten/local-changes-overwritten-dialog'
import memoizeOne from 'memoize-one'
import { AheadBehindStore } from '../lib/stores/ahead-behind-store'
import { CherryPickFlow } from './cherry-pick/cherry-pick-flow'
import {
  CherryPickStepKind,
  ChooseTargetBranchesStep,
} from '../models/cherry-pick'
import { getAccountForRepository } from '../lib/get-account-for-repository'
import { CommitOneLine } from '../models/commit'
import { WorkingDirectoryStatus } from '../models/status'
import { CommitDragElement } from './drag-elements/commit-drag-element'
import classNames from 'classnames'
import { MoveToApplicationsFolder } from './move-to-applications-folder'
import { ChangeRepositoryAlias } from './change-repository-alias/change-repository-alias-dialog'
import { ThankYou } from './thank-you'
import {
  getUserContributions,
  hasUserAlreadyBeenCheckedOrThanked,
  updateLastThankYou,
} from '../lib/thank-you'
import { ReleaseNote } from '../models/release-notes'
<<<<<<< HEAD
import { StashBeforeUndo } from './undo/stash-before-undo'
=======
import { CommitMessageDialog } from './commit-message/commit-message-dialog'
import { buildAutocompletionProviders } from './autocompletion'
import { DragType, DropTargetSelector } from '../models/drag-drop'
import { enableSquashing } from '../lib/feature-flag'
import { ConflictsDialog } from './multi-commit-operation/conflicts-dialog'
import { DefaultCommitMessage } from '../models/commit-message'
import { ManualConflictResolution } from '../models/manual-conflict-resolution'
import { dragAndDropManager } from '../lib/drag-and-drop-manager'
import { MultiCommitOperation } from './multi-commit-operation/multi-commit-operation'
>>>>>>> 27ff7977

const MinuteInMilliseconds = 1000 * 60
const HourInMilliseconds = MinuteInMilliseconds * 60

/**
 * Check for updates every 4 hours
 */
const UpdateCheckInterval = 4 * HourInMilliseconds

/**
 * Send usage stats every 4 hours
 */
const SendStatsInterval = 4 * HourInMilliseconds

interface IAppProps {
  readonly dispatcher: Dispatcher
  readonly repositoryStateManager: RepositoryStateCache
  readonly appStore: AppStore
  readonly issuesStore: IssuesStore
  readonly gitHubUserStore: GitHubUserStore
  readonly aheadBehindStore: AheadBehindStore
  readonly startTime: number
}

export const dialogTransitionTimeout = {
  enter: 250,
  exit: 100,
}

export const bannerTransitionTimeout = { enter: 500, exit: 400 }

/**
 * The time to delay (in ms) from when we've loaded the initial state to showing
 * the window. This is try to give Chromium enough time to flush our latest DOM
 * changes. See https://github.com/desktop/desktop/issues/1398.
 */
const ReadyDelay = 100
export class App extends React.Component<IAppProps, IAppState> {
  private loading = true

  /**
   * Used on non-macOS platforms to support the Alt key behavior for
   * the custom application menu. See the event handlers for window
   * keyup and keydown.
   */
  private lastKeyPressed: string | null = null

  private updateIntervalHandle?: number

  /**
   * Gets a value indicating whether or not we're currently showing a
   * modal dialog such as the preferences, or an error dialog.
   */
  private get isShowingModal() {
    return this.state.currentPopup !== null || this.state.errors.length > 0
  }

  /**
   * Returns a memoized instance of onPopupDismissed() bound to the
   * passed popupType, so it can be used in render() without creating
   * multiple instances when the component gets re-rendered.
   */
  private getOnPopupDismissedFn = memoizeOne((popupType: PopupType) => {
    return () => this.onPopupDismissed(popupType)
  })

  public constructor(props: IAppProps) {
    super(props)

    props.dispatcher.loadInitialState().then(() => {
      this.loading = false
      this.forceUpdate()

      requestIdleCallback(
        () => {
          const now = performance.now()
          sendReady(now - props.startTime)

          requestIdleCallback(() => {
            this.performDeferredLaunchActions()
          })
        },
        { timeout: ReadyDelay }
      )
    })

    this.state = props.appStore.getState()
    props.appStore.onDidUpdate(state => {
      this.setState(state)
    })

    props.appStore.onDidError(error => {
      props.dispatcher.postError(error)
    })

    ipcRenderer.on(
      'menu-event',
      (event: Electron.IpcRendererEvent, { name }: { name: MenuEvent }) => {
        this.onMenuEvent(name)
      }
    )

    updateStore.onDidChange(state => {
      const status = state.status

      if (
        !(
          __RELEASE_CHANNEL__ === 'development' ||
          __RELEASE_CHANNEL__ === 'test'
        ) &&
        status === UpdateStatus.UpdateReady
      ) {
        this.props.dispatcher.setUpdateBannerVisibility(true)
      }
    })

    updateStore.onError(error => {
      log.error(`Error checking for updates`, error)

      this.props.dispatcher.postError(error)
    })

    ipcRenderer.on(
      'launch-timing-stats',
      (
        event: Electron.IpcRendererEvent,
        { stats }: { stats: ILaunchStats }
      ) => {
        console.info(`App ready time: ${stats.mainReadyTime}ms`)
        console.info(`Load time: ${stats.loadTime}ms`)
        console.info(`Renderer ready time: ${stats.rendererReadyTime}ms`)

        this.props.dispatcher.recordLaunchStats(stats)
      }
    )

    ipcRenderer.on(
      'certificate-error',
      (
        event: Electron.IpcRendererEvent,
        {
          certificate,
          error,
          url,
        }: { certificate: Electron.Certificate; error: string; url: string }
      ) => {
        this.props.dispatcher.showPopup({
          type: PopupType.UntrustedCertificate,
          certificate,
          url,
        })
      }
    )

    dragAndDropManager.onDragEnded(this.onDragEnd)
  }

  public componentWillUnmount() {
    window.clearInterval(this.updateIntervalHandle)
  }

  private performDeferredLaunchActions() {
    // Loading emoji is super important but maybe less important that loading
    // the app. So defer it until we have some breathing space.
    this.props.appStore.loadEmoji()

    this.props.dispatcher.reportStats()
    setInterval(() => this.props.dispatcher.reportStats(), SendStatsInterval)

    this.props.dispatcher.installGlobalLFSFilters(false)

    setInterval(() => this.checkForUpdates(true), UpdateCheckInterval)
    this.checkForUpdates(true)

    log.info(`launching: ${getVersion()} (${getOS()})`)
    log.info(`execPath: '${process.execPath}'`)

    // Only show the popup in beta/production releases and mac machines
    if (
      __DEV__ === false &&
      this.state.askToMoveToApplicationsFolderSetting &&
      remote.app.isInApplicationsFolder?.() === false
    ) {
      this.showPopup({ type: PopupType.MoveToApplicationsFolder })
    }

    this.checkIfThankYouIsInOrder()
  }

  private onMenuEvent(name: MenuEvent): any {
    // Don't react to menu events when an error dialog is shown.
    if (this.state.errors.length) {
      return
    }

    switch (name) {
      case 'push':
        return this.push()
      case 'force-push':
        return this.push({ forceWithLease: true })
      case 'pull':
        return this.pull()
      case 'show-changes':
        return this.showChanges()
      case 'show-history':
        return this.showHistory()
      case 'choose-repository':
        return this.chooseRepository()
      case 'add-local-repository':
        return this.showAddLocalRepo()
      case 'create-branch':
        return this.showCreateBranch()
      case 'show-branches':
        return this.showBranches()
      case 'remove-repository':
        return this.removeRepository(this.getRepository())
      case 'create-repository':
        return this.showCreateRepository()
      case 'rename-branch':
        return this.renameBranch()
      case 'delete-branch':
        return this.deleteBranch()
      case 'discard-all-changes':
        return this.discardAllChanges()
      case 'stash-all-changes':
        return this.stashAllChanges()
      case 'show-preferences':
        return this.props.dispatcher.showPopup({ type: PopupType.Preferences })
      case 'open-working-directory':
        return this.openCurrentRepositoryWorkingDirectory()
      case 'update-branch':
        this.props.dispatcher.recordMenuInitiatedUpdate()
        return this.updateBranch()
      case 'compare-to-branch':
        return this.showHistory(true)
      case 'merge-branch':
        this.props.dispatcher.recordMenuInitiatedMerge()
        return this.mergeBranch()
      case 'rebase-branch':
        this.props.dispatcher.recordMenuInitiatedRebase()
        return this.showRebaseDialog()
      case 'show-repository-settings':
        return this.showRepositorySettings()
      case 'view-repository-on-github':
        return this.viewRepositoryOnGitHub()
      case 'compare-on-github':
        return this.compareBranchOnDotcom()
      case 'create-issue-in-repository-on-github':
        return this.openIssueCreationOnGitHub()
      case 'open-in-shell':
        return this.openCurrentRepositoryInShell()
      case 'clone-repository':
        return this.showCloneRepo()
      case 'show-about':
        return this.showAbout()
      case 'boomtown':
        return this.boomtown()
      case 'go-to-commit-message':
        return this.goToCommitMessage()
      case 'open-pull-request':
        return this.openPullRequest()
      case 'install-cli':
        return this.props.dispatcher.installCLI()
      case 'open-external-editor':
        return this.openCurrentRepositoryInExternalEditor()
      case 'select-all':
        return this.selectAll()
      case 'show-release-notes-popup':
        return this.showFakeReleaseNotesPopup()
      case 'show-stashed-changes':
        return this.showStashedChanges()
      case 'hide-stashed-changes':
        return this.hideStashedChanges()
      case 'test-prune-branches':
        return this.testPruneBranches()
      case 'find-text':
        return this.findText()
      default:
        return assertNever(name, `Unknown menu event name: ${name}`)
    }
  }

  /**
   * Show a release notes popup for a fake release, intended only to
   * make it easier to verify changes to the popup. Has no meaning
   * about a new release being available.
   */
  private showFakeReleaseNotesPopup() {
    if (__DEV__) {
      this.props.dispatcher.showPopup({
        type: PopupType.ReleaseNotes,
        newRelease: {
          latestVersion: '42.7.99',
          datePublished: 'Awesomeber 71, 2025',
          pretext:
            'There is something so different here that we wanted to include some pretext for it',
          enhancements: [
            {
              kind: 'new',
              message: 'An awesome new feature!',
            },
            {
              kind: 'improved',
              message: 'This is so much better',
            },
            {
              kind: 'improved',
              message:
                'Testing links to profile pages by a mention to @shiftkey',
            },
          ],
          bugfixes: [
            {
              kind: 'fixed',
              message: 'Fixed this one thing',
            },
            {
              kind: 'fixed',
              message: 'Fixed this thing over here too',
            },
            {
              kind: 'fixed',
              message:
                'Testing links to issues by calling out #42. Assuming it is fixed by now.',
            },
          ],
          other: [
            {
              kind: 'other',
              message: 'In other news...',
            },
          ],
          thankYous: [
            {
              kind: 'other',
              message: 'In other news... . Thanks @some-body-to-thank!',
            },
          ],
        },
      })
    }
  }

  private testPruneBranches() {
    if (!__DEV__) {
      return
    }

    this.props.appStore._testPruneBranches()
  }

  /**
   * Handler for the 'select-all' menu event, dispatches
   * a custom DOM event originating from the element which
   * currently has keyboard focus. Components have a chance
   * to intercept this event and implement their own 'select
   * all' logic.
   */
  private selectAll() {
    const event = new CustomEvent('select-all', {
      bubbles: true,
      cancelable: true,
    })

    if (
      document.activeElement != null &&
      document.activeElement.dispatchEvent(event)
    ) {
      remote.getCurrentWebContents().selectAll()
    }
  }

  /**
   * Handler for the 'find-text' menu event, dispatches
   * a custom DOM event originating from the element which
   * currently has keyboard focus (or the document if no element
   * has focus). Components have a chance to intercept this
   * event and implement their own 'find-text' logic. One
   * example of this custom event is the text diff which
   * will trigger a search dialog when seeing this event.
   */
  private findText() {
    const event = new CustomEvent('find-text', {
      bubbles: true,
      cancelable: true,
    })

    if (document.activeElement != null) {
      document.activeElement.dispatchEvent(event)
    } else {
      document.dispatchEvent(event)
    }
  }

  private boomtown() {
    setImmediate(() => {
      throw new Error('Boomtown!')
    })
  }

  private async goToCommitMessage() {
    await this.showChanges()
    this.props.dispatcher.setCommitMessageFocus(true)
  }

  private checkForUpdates(inBackground: boolean) {
    if (__LINUX__) {
      return
    }

    if (
      __RELEASE_CHANNEL__ === 'development' ||
      __RELEASE_CHANNEL__ === 'test'
    ) {
      return
    }

    updateStore.checkForUpdates(inBackground)
  }

  private getDotComAccount(): Account | null {
    const dotComAccount = this.state.accounts.find(
      a => a.endpoint === getDotComAPIEndpoint()
    )
    return dotComAccount || null
  }

  private getEnterpriseAccount(): Account | null {
    const enterpriseAccount = this.state.accounts.find(
      a => a.endpoint !== getDotComAPIEndpoint()
    )
    return enterpriseAccount || null
  }

  private updateBranch() {
    const { selectedState } = this.state
    if (
      selectedState == null ||
      selectedState.type !== SelectionType.Repository
    ) {
      return
    }

    const { state } = selectedState
    const defaultBranch = state.branchesState.defaultBranch
    if (!defaultBranch) {
      return
    }

    const { mergeStatus } = state.compareState
    this.props.dispatcher.mergeBranch(
      selectedState.repository,
      defaultBranch.name,
      mergeStatus
    )
  }

  private mergeBranch() {
    const state = this.state.selectedState
    if (state == null || state.type !== SelectionType.Repository) {
      return
    }

    this.props.dispatcher.showPopup({
      type: PopupType.MergeBranch,
      repository: state.repository,
    })
  }

  private compareBranchOnDotcom() {
    const htmlURL = this.getCurrentRepositoryGitHubURL()
    if (!htmlURL) {
      return
    }

    const state = this.state.selectedState
    if (state == null || state.type !== SelectionType.Repository) {
      return
    }

    const branchTip = state.state.branchesState.tip
    if (
      branchTip.kind !== TipState.Valid ||
      !branchTip.branch.upstreamWithoutRemote
    ) {
      return
    }

    const compareURL = `${htmlURL}/compare/${branchTip.branch.upstreamWithoutRemote}`
    this.props.dispatcher.openInBrowser(compareURL)
  }

  private openCurrentRepositoryWorkingDirectory() {
    const state = this.state.selectedState
    if (state == null || state.type !== SelectionType.Repository) {
      return
    }

    this.showRepository(state.repository)
  }

  private renameBranch() {
    const state = this.state.selectedState
    if (state == null || state.type !== SelectionType.Repository) {
      return
    }

    const tip = state.state.branchesState.tip
    if (tip.kind === TipState.Valid) {
      this.props.dispatcher.showPopup({
        type: PopupType.RenameBranch,
        repository: state.repository,
        branch: tip.branch,
      })
    }
  }

  private deleteBranch() {
    const state = this.state.selectedState
    if (state === null || state.type !== SelectionType.Repository) {
      return
    }

    const tip = state.state.branchesState.tip

    if (tip.kind === TipState.Valid) {
      const currentPullRequest = state.state.branchesState.currentPullRequest
      if (currentPullRequest !== null) {
        this.props.dispatcher.showPopup({
          type: PopupType.DeletePullRequest,
          repository: state.repository,
          branch: tip.branch,
          pullRequest: currentPullRequest,
        })
      } else {
        const existsOnRemote = state.state.aheadBehind !== null

        this.props.dispatcher.showPopup({
          type: PopupType.DeleteBranch,
          repository: state.repository,
          branch: tip.branch,
          existsOnRemote: existsOnRemote,
        })
      }
    }
  }

  private discardAllChanges() {
    const state = this.state.selectedState

    if (state == null || state.type !== SelectionType.Repository) {
      return
    }

    const { workingDirectory } = state.state.changesState

    this.props.dispatcher.showPopup({
      type: PopupType.ConfirmDiscardChanges,
      repository: state.repository,
      files: workingDirectory.files,
      showDiscardChangesSetting: false,
      discardingAllChanges: true,
    })
  }

  private stashAllChanges() {
    const repository = this.getRepository()

    if (repository !== null && repository instanceof Repository) {
      this.props.dispatcher.createStashForCurrentBranch(repository)
    }
  }

  private showAddLocalRepo = () => {
    return this.props.dispatcher.showPopup({ type: PopupType.AddRepository })
  }

  private showCreateRepository = () => {
    this.props.dispatcher.showPopup({
      type: PopupType.CreateRepository,
    })
  }

  private showCloneRepo = (cloneUrl?: string) => {
    let initialURL: string | null = null

    if (cloneUrl !== undefined) {
      this.props.dispatcher.changeCloneRepositoriesTab(
        CloneRepositoryTab.Generic
      )
      initialURL = cloneUrl
    }

    return this.props.dispatcher.showPopup({
      type: PopupType.CloneRepository,
      initialURL,
    })
  }

  private showCreateTutorialRepositoryPopup = () => {
    const account = this.getDotComAccount() || this.getEnterpriseAccount()

    if (account === null) {
      return
    }

    this.props.dispatcher.showPopup({
      type: PopupType.CreateTutorialRepository,
      account,
    })
  }

  private onResumeTutorialRepository = () => {
    const tutorialRepository = this.getSelectedTutorialRepository()
    if (!tutorialRepository) {
      return
    }

    this.props.dispatcher.resumeTutorial(tutorialRepository)
  }

  private getSelectedTutorialRepository() {
    const { selectedState } = this.state
    const selectedRepository =
      selectedState && selectedState.type === SelectionType.Repository
        ? selectedState.repository
        : null

    const isTutorialRepository =
      selectedRepository && selectedRepository.isTutorialRepository

    return isTutorialRepository ? selectedRepository : null
  }

  private showAbout() {
    this.props.dispatcher.showPopup({ type: PopupType.About })
  }

  private async showHistory(showBranchList: boolean = false) {
    const state = this.state.selectedState
    if (state == null || state.type !== SelectionType.Repository) {
      return
    }

    await this.props.dispatcher.closeCurrentFoldout()

    await this.props.dispatcher.initializeCompare(state.repository, {
      kind: HistoryTabMode.History,
    })

    await this.props.dispatcher.changeRepositorySection(
      state.repository,
      RepositorySectionTab.History
    )

    await this.props.dispatcher.updateCompareForm(state.repository, {
      filterText: '',
      showBranchList,
    })
  }

  private showChanges() {
    const state = this.state.selectedState
    if (state == null || state.type !== SelectionType.Repository) {
      return
    }

    this.props.dispatcher.closeCurrentFoldout()
    return this.props.dispatcher.changeRepositorySection(
      state.repository,
      RepositorySectionTab.Changes
    )
  }

  private chooseRepository() {
    if (
      this.state.currentFoldout &&
      this.state.currentFoldout.type === FoldoutType.Repository
    ) {
      return this.props.dispatcher.closeFoldout(FoldoutType.Repository)
    }

    return this.props.dispatcher.showFoldout({
      type: FoldoutType.Repository,
    })
  }

  private showBranches() {
    const state = this.state.selectedState
    if (state == null || state.type !== SelectionType.Repository) {
      return
    }

    if (
      this.state.currentFoldout &&
      this.state.currentFoldout.type === FoldoutType.Branch
    ) {
      return this.props.dispatcher.closeFoldout(FoldoutType.Branch)
    }

    return this.props.dispatcher.showFoldout({ type: FoldoutType.Branch })
  }

  private push(options?: { forceWithLease: boolean }) {
    const state = this.state.selectedState
    if (state == null || state.type !== SelectionType.Repository) {
      return
    }

    if (options && options.forceWithLease) {
      this.props.dispatcher.confirmOrForcePush(state.repository)
    } else {
      this.props.dispatcher.push(state.repository)
    }
  }

  private async pull() {
    const state = this.state.selectedState
    if (state == null || state.type !== SelectionType.Repository) {
      return
    }

    this.props.dispatcher.pull(state.repository)
  }

  private showStashedChanges() {
    const state = this.state.selectedState
    if (state == null || state.type !== SelectionType.Repository) {
      return
    }

    this.props.dispatcher.selectStashedFile(state.repository)
  }

  private hideStashedChanges() {
    const state = this.state.selectedState
    if (state == null || state.type !== SelectionType.Repository) {
      return
    }

    this.props.dispatcher.hideStashedChanges(state.repository)
  }

  public componentDidMount() {
    document.ondragover = e => {
      if (e.dataTransfer != null) {
        if (this.isShowingModal) {
          e.dataTransfer.dropEffect = 'none'
        } else {
          e.dataTransfer.dropEffect = 'copy'
        }
      }

      e.preventDefault()
    }

    document.ondrop = e => {
      e.preventDefault()
    }

    document.body.ondrop = e => {
      if (this.isShowingModal) {
        return
      }
      if (e.dataTransfer != null) {
        const files = e.dataTransfer.files
        this.handleDragAndDrop(files)
      }
      e.preventDefault()
    }

    if (shouldRenderApplicationMenu()) {
      window.addEventListener('keydown', this.onWindowKeyDown)
      window.addEventListener('keyup', this.onWindowKeyUp)
    }
  }

  /**
   * On Windows pressing the Alt key and holding it down should
   * highlight the application menu.
   *
   * This method in conjunction with the onWindowKeyUp sets the
   * appMenuToolbarHighlight state when the Alt key (and only the
   * Alt key) is pressed.
   */
  private onWindowKeyDown = (event: KeyboardEvent) => {
    if (event.defaultPrevented) {
      return
    }

    if (this.isShowingModal) {
      return
    }

    if (shouldRenderApplicationMenu()) {
      if (event.key === 'Shift' && event.altKey) {
        this.props.dispatcher.setAccessKeyHighlightState(false)
      } else if (event.key === 'Alt') {
        if (event.shiftKey) {
          return
        }
        // Immediately close the menu if open and the user hits Alt. This is
        // a Windows convention.
        if (
          this.state.currentFoldout &&
          this.state.currentFoldout.type === FoldoutType.AppMenu
        ) {
          // Only close it the menu when the key is pressed if there's an open
          // menu. If there isn't we should close it when the key is released
          // instead and that's taken care of in the onWindowKeyUp function.
          if (this.state.appMenuState.length > 1) {
            this.props.dispatcher.setAppMenuState(menu => menu.withReset())
            this.props.dispatcher.closeFoldout(FoldoutType.AppMenu)
          }
        }

        this.props.dispatcher.setAccessKeyHighlightState(true)
      } else if (event.altKey && !event.ctrlKey && !event.metaKey) {
        if (this.state.appMenuState.length) {
          const candidates = this.state.appMenuState[0].items
          const menuItemForAccessKey = findItemByAccessKey(
            event.key,
            candidates
          )

          if (menuItemForAccessKey && itemIsSelectable(menuItemForAccessKey)) {
            if (menuItemForAccessKey.type === 'submenuItem') {
              this.props.dispatcher.setAppMenuState(menu =>
                menu
                  .withReset()
                  .withSelectedItem(menuItemForAccessKey)
                  .withOpenedMenu(menuItemForAccessKey, true)
              )

              this.props.dispatcher.showFoldout({
                type: FoldoutType.AppMenu,
                enableAccessKeyNavigation: true,
                openedWithAccessKey: true,
              })
            } else {
              this.props.dispatcher.executeMenuItem(menuItemForAccessKey)
            }

            event.preventDefault()
          }
        }
      } else if (!event.altKey) {
        this.props.dispatcher.setAccessKeyHighlightState(false)
      }
    }

    this.lastKeyPressed = event.key
  }

  /**
   * Open the application menu foldout when the Alt key is pressed.
   *
   * See onWindowKeyDown for more information.
   */
  private onWindowKeyUp = (event: KeyboardEvent) => {
    if (event.defaultPrevented) {
      return
    }

    if (shouldRenderApplicationMenu()) {
      if (event.key === 'Alt') {
        this.props.dispatcher.setAccessKeyHighlightState(false)

        if (this.lastKeyPressed === 'Alt') {
          if (
            this.state.currentFoldout &&
            this.state.currentFoldout.type === FoldoutType.AppMenu
          ) {
            this.props.dispatcher.setAppMenuState(menu => menu.withReset())
            this.props.dispatcher.closeFoldout(FoldoutType.AppMenu)
          } else {
            this.props.dispatcher.showFoldout({
              type: FoldoutType.AppMenu,
              enableAccessKeyNavigation: true,
              openedWithAccessKey: false,
            })
          }
        }
      }
    }
  }

  private async handleDragAndDrop(fileList: FileList) {
    const paths = [...fileList].map(x => x.path)
    const { dispatcher } = this.props

    // If they're bulk adding repositories then just blindly try to add them.
    // But if they just dragged one, use the dialog so that they can initialize
    // it if needed.
    if (paths.length > 1) {
      const addedRepositories = await dispatcher.addRepositories(paths)

      if (addedRepositories.length > 0) {
        dispatcher.recordAddExistingRepository()
        await dispatcher.selectRepository(addedRepositories[0])
      }
    } else if (paths.length === 1) {
      // user may accidentally provide a folder within the repository
      // this ensures we use the repository root, if it is actually a repository
      // otherwise we consider it an untracked repository
      const first = paths[0]
      const path = (await validatedRepositoryPath(first)) ?? first

      const { repositories } = this.state
      const existingRepository = matchExistingRepository(repositories, path)

      if (existingRepository) {
        await dispatcher.selectRepository(existingRepository)
      } else {
        await this.showPopup({ type: PopupType.AddRepository, path })
      }
    }
  }

  private removeRepository = (
    repository: Repository | CloningRepository | null
  ) => {
    if (!repository) {
      return
    }

    if (repository instanceof CloningRepository || repository.missing) {
      this.props.dispatcher.removeRepository(repository, false)
      return
    }

    if (this.state.askForConfirmationOnRepositoryRemoval) {
      this.props.dispatcher.showPopup({
        type: PopupType.RemoveRepository,
        repository,
      })
    } else {
      this.props.dispatcher.removeRepository(repository, false)
    }
  }

  private onConfirmRepoRemoval = async (
    repository: Repository,
    deleteRepoFromDisk: boolean
  ) => {
    await this.props.dispatcher.removeRepository(repository, deleteRepoFromDisk)
  }

  private getRepository(): Repository | CloningRepository | null {
    const state = this.state.selectedState
    if (state == null) {
      return null
    }

    return state.repository
  }

  private showRebaseDialog() {
    const repository = this.getRepository()

    if (!repository || repository instanceof CloningRepository) {
      return
    }

    const repositoryState = this.props.repositoryStateManager.get(repository)

    const initialStep = initializeNewRebaseFlow(repositoryState)

    this.props.dispatcher.setRebaseFlowStep(repository, initialStep)

    this.props.dispatcher.showPopup({
      type: PopupType.RebaseFlow,
      repository,
    })
  }

  private showRepositorySettings() {
    const repository = this.getRepository()

    if (!repository || repository instanceof CloningRepository) {
      return
    }
    this.props.dispatcher.showPopup({
      type: PopupType.RepositorySettings,
      repository,
    })
  }

  /**
   * Opens a browser to the issue creation page
   * of the current GitHub repository.
   */
  private openIssueCreationOnGitHub() {
    const repository = this.getRepository()
    // this will likely never be null since we disable the
    // issue creation menu item for non-GitHub repositories
    if (repository instanceof Repository) {
      this.props.dispatcher.openIssueCreationPage(repository)
    }
  }

  private viewRepositoryOnGitHub() {
    const repository = this.getRepository()

    if (repository instanceof Repository) {
      const url = getGitHubHtmlUrl(repository)

      if (url) {
        this.props.dispatcher.openInBrowser(url)
      }
    }
  }

  /** Returns the URL to the current repository if hosted on GitHub */
  private getCurrentRepositoryGitHubURL() {
    const repository = this.getRepository()

    if (
      !repository ||
      repository instanceof CloningRepository ||
      !repository.gitHubRepository
    ) {
      return null
    }

    return repository.gitHubRepository.htmlURL
  }

  private openCurrentRepositoryInShell = () => {
    const repository = this.getRepository()
    if (!repository) {
      return
    }

    this.openInShell(repository)
  }

  private openCurrentRepositoryInExternalEditor() {
    const repository = this.getRepository()
    if (!repository) {
      return
    }

    this.openInExternalEditor(repository)
  }

  /**
   * Conditionally renders a menu bar. The menu bar is currently only rendered
   * on Windows.
   */
  private renderAppMenuBar() {
    // We only render the app menu bar on Windows
    if (!__WIN32__) {
      return null
    }

    // Have we received an app menu from the main process yet?
    if (!this.state.appMenuState.length) {
      return null
    }

    // Don't render the menu bar during the welcome flow
    if (this.state.showWelcomeFlow) {
      return null
    }

    const currentFoldout = this.state.currentFoldout

    // AppMenuBar requires us to pass a strongly typed AppMenuFoldout state or
    // null if the AppMenu foldout is not currently active.
    const foldoutState =
      currentFoldout && currentFoldout.type === FoldoutType.AppMenu
        ? currentFoldout
        : null

    return (
      <AppMenuBar
        appMenu={this.state.appMenuState}
        dispatcher={this.props.dispatcher}
        highlightAppMenuAccessKeys={this.state.highlightAccessKeys}
        foldoutState={foldoutState}
        onLostFocus={this.onMenuBarLostFocus}
      />
    )
  }

  private onMenuBarLostFocus = () => {
    // Note: This event is emitted in an animation frame separate from
    // that of the AppStore. See onLostFocusWithin inside of the AppMenuBar
    // for more details. This means that it's possible that the current
    // app state in this component's state might be out of date so take
    // caution when considering app state in this method.
    this.props.dispatcher.closeFoldout(FoldoutType.AppMenu)
    this.props.dispatcher.setAppMenuState(menu => menu.withReset())
  }

  private renderTitlebar() {
    const inFullScreen = this.state.windowState === 'full-screen'

    const menuBarActive =
      this.state.currentFoldout &&
      this.state.currentFoldout.type === FoldoutType.AppMenu

    // When we're in full-screen mode on Windows we only need to render
    // the title bar when the menu bar is active. On other platforms we
    // never render the title bar while in full-screen mode.
    if (inFullScreen) {
      if (!__WIN32__ || !menuBarActive) {
        return null
      }
    }

    const showAppIcon = __WIN32__ && !this.state.showWelcomeFlow
    const inWelcomeFlow = this.state.showWelcomeFlow
    const inNoRepositoriesView = this.inNoRepositoriesViewState()

    // The light title bar style should only be used while we're in
    // the welcome flow as well as the no-repositories blank slate
    // on macOS. The latter case has to do with the application menu
    // being part of the title bar on Windows. We need to render
    // the app menu in the no-repositories blank slate on Windows but
    // the menu doesn't support the light style at the moment so we're
    // forcing it to use the dark style.
    const titleBarStyle =
      inWelcomeFlow || (__DARWIN__ && inNoRepositoriesView) ? 'light' : 'dark'

    return (
      <TitleBar
        showAppIcon={showAppIcon}
        titleBarStyle={titleBarStyle}
        windowState={this.state.windowState}
        windowZoomFactor={this.state.windowZoomFactor}
      >
        {this.renderAppMenuBar()}
      </TitleBar>
    )
  }

  private onPopupDismissed = (popupType: PopupType) => {
    return this.props.dispatcher.closePopup(popupType)
  }

  private onContinueWithUntrustedCertificate = (
    certificate: Electron.Certificate
  ) => {
    showCertificateTrustDialog(
      certificate,
      'Could not securely connect to the server, because its certificate is not trusted. Attackers might be trying to steal your information.\n\nTo connect unsafely, which may put your data at risk, you can “Always trust” the certificate and try again.'
    )
  }

  private onUpdateAvailableDismissed = () =>
    this.props.dispatcher.setUpdateBannerVisibility(false)

  private currentPopupContent(): JSX.Element | null {
    // Hide any dialogs while we're displaying an error
    if (this.state.errors.length) {
      return null
    }

    const popup = this.state.currentPopup

    if (!popup) {
      return null
    }

    const onPopupDismissedFn = this.getOnPopupDismissedFn(popup.type)

    switch (popup.type) {
      case PopupType.RenameBranch:
        const stash =
          this.state.selectedState !== null &&
          this.state.selectedState.type === SelectionType.Repository
            ? this.state.selectedState.state.changesState.stashEntry
            : null
        return (
          <RenameBranch
            key="rename-branch"
            dispatcher={this.props.dispatcher}
            repository={popup.repository}
            branch={popup.branch}
            stash={stash}
            onDismissed={onPopupDismissedFn}
          />
        )
      case PopupType.DeleteBranch:
        return (
          <DeleteBranch
            key="delete-branch"
            dispatcher={this.props.dispatcher}
            repository={popup.repository}
            branch={popup.branch}
            existsOnRemote={popup.existsOnRemote}
            onDismissed={onPopupDismissedFn}
            onDeleted={this.onBranchDeleted}
          />
        )
      case PopupType.DeleteRemoteBranch:
        return (
          <DeleteRemoteBranch
            key="delete-remote-branch"
            dispatcher={this.props.dispatcher}
            repository={popup.repository}
            branch={popup.branch}
            onDismissed={onPopupDismissedFn}
            onDeleted={this.onBranchDeleted}
          />
        )
      case PopupType.ConfirmDiscardChanges:
        const showSetting =
          popup.showDiscardChangesSetting === undefined
            ? true
            : popup.showDiscardChangesSetting
        const discardingAllChanges =
          popup.discardingAllChanges === undefined
            ? false
            : popup.discardingAllChanges

        return (
          <DiscardChanges
            key="discard-changes"
            repository={popup.repository}
            dispatcher={this.props.dispatcher}
            files={popup.files}
            confirmDiscardChanges={
              this.state.askForConfirmationOnDiscardChanges
            }
            showDiscardChangesSetting={showSetting}
            discardingAllChanges={discardingAllChanges}
            onDismissed={onPopupDismissedFn}
            onConfirmDiscardChangesChanged={this.onConfirmDiscardChangesChanged}
          />
        )
      case PopupType.ConfirmDiscardSelection:
        return (
          <DiscardSelection
            key="discard-selection"
            repository={popup.repository}
            dispatcher={this.props.dispatcher}
            file={popup.file}
            diff={popup.diff}
            selection={popup.selection}
            onDismissed={onPopupDismissedFn}
          />
        )
      case PopupType.Preferences:
        let repository = this.getRepository()

        if (repository instanceof CloningRepository) {
          repository = null
        }

        return (
          <Preferences
            key="preferences"
            initialSelectedTab={popup.initialSelectedTab}
            dispatcher={this.props.dispatcher}
            dotComAccount={this.getDotComAccount()}
            confirmRepositoryRemoval={
              this.state.askForConfirmationOnRepositoryRemoval
            }
            confirmDiscardChanges={
              this.state.askForConfirmationOnDiscardChanges
            }
            confirmForcePush={this.state.askForConfirmationOnForcePush}
            uncommittedChangesStrategy={this.state.uncommittedChangesStrategy}
            selectedExternalEditor={this.state.selectedExternalEditor}
            optOutOfUsageTracking={this.state.optOutOfUsageTracking}
            enterpriseAccount={this.getEnterpriseAccount()}
            repository={repository}
            onDismissed={onPopupDismissedFn}
            selectedShell={this.state.selectedShell}
            selectedTheme={this.state.selectedTheme}
            repositoryIndicatorsEnabled={this.state.repositoryIndicatorsEnabled}
          />
        )
      case PopupType.MergeBranch: {
        const { repository, branch } = popup
        const state = this.props.repositoryStateManager.get(repository)

        const tip = state.branchesState.tip

        // we should never get in this state since we disable the menu
        // item in a detached HEAD state, this check is so TSC is happy
        if (tip.kind !== TipState.Valid) {
          return null
        }

        const currentBranch = tip.branch

        return (
          <Merge
            key="merge-branch"
            dispatcher={this.props.dispatcher}
            repository={repository}
            allBranches={state.branchesState.allBranches}
            defaultBranch={state.branchesState.defaultBranch}
            recentBranches={state.branchesState.recentBranches}
            currentBranch={currentBranch}
            initialBranch={branch}
            onDismissed={onPopupDismissedFn}
          />
        )
      }
      case PopupType.RepositorySettings: {
        const repository = popup.repository
        const state = this.props.repositoryStateManager.get(repository)
        const repositoryAccount = getAccountForRepository(
          this.state.accounts,
          repository
        )

        return (
          <RepositorySettings
            key={`repository-settings-${repository.hash}`}
            initialSelectedTab={popup.initialSelectedTab}
            remote={state.remote}
            dispatcher={this.props.dispatcher}
            repository={repository}
            repositoryAccount={repositoryAccount}
            onDismissed={onPopupDismissedFn}
          />
        )
      }
      case PopupType.SignIn:
        return (
          <SignIn
            key="sign-in"
            signInState={this.state.signInState}
            dispatcher={this.props.dispatcher}
            onDismissed={onPopupDismissedFn}
          />
        )
      case PopupType.AddRepository:
        return (
          <AddExistingRepository
            key="add-existing-repository"
            onDismissed={onPopupDismissedFn}
            dispatcher={this.props.dispatcher}
            path={popup.path}
          />
        )
      case PopupType.CreateRepository:
        return (
          <CreateRepository
            key="create-repository"
            onDismissed={onPopupDismissedFn}
            dispatcher={this.props.dispatcher}
            initialPath={popup.path}
          />
        )
      case PopupType.CloneRepository:
        return (
          <CloneRepository
            key="clone-repository"
            dotComAccount={this.getDotComAccount()}
            enterpriseAccount={this.getEnterpriseAccount()}
            initialURL={popup.initialURL}
            onDismissed={onPopupDismissedFn}
            dispatcher={this.props.dispatcher}
            selectedTab={this.state.selectedCloneRepositoryTab}
            onTabSelected={this.onCloneRepositoriesTabSelected}
            apiRepositories={this.state.apiRepositories}
            onRefreshRepositories={this.onRefreshRepositories}
          />
        )
      case PopupType.CreateBranch: {
        const state = this.props.repositoryStateManager.get(popup.repository)
        const branchesState = state.branchesState
        const repository = popup.repository

        if (branchesState.tip.kind === TipState.Unknown) {
          onPopupDismissedFn()
          return null
        }

        let upstreamGhRepo: GitHubRepository | null = null
        let upstreamDefaultBranch: Branch | null = null

        if (isRepositoryWithGitHubRepository(repository)) {
          upstreamGhRepo = getNonForkGitHubRepository(repository)
          upstreamDefaultBranch = findDefaultUpstreamBranch(
            repository,
            branchesState.allBranches
          )
        }

        return (
          <CreateBranch
            key="create-branch"
            tip={branchesState.tip}
            defaultBranch={branchesState.defaultBranch}
            upstreamDefaultBranch={upstreamDefaultBranch}
            allBranches={branchesState.allBranches}
            repository={repository}
            targetCommit={popup.targetCommit}
            upstreamGitHubRepository={upstreamGhRepo}
            onDismissed={onPopupDismissedFn}
            dispatcher={this.props.dispatcher}
            initialName={popup.initialName || ''}
          />
        )
      }
      case PopupType.InstallGit:
        return (
          <InstallGit
            key="install-git"
            onDismissed={onPopupDismissedFn}
            onOpenShell={this.onOpenShellIgnoreWarning}
            path={popup.path}
          />
        )
      case PopupType.About:
        const version = __DEV__ ? __SHA__.substr(0, 10) : getVersion()

        return (
          <About
            key="about"
            onDismissed={onPopupDismissedFn}
            applicationName={getName()}
            applicationVersion={version}
            applicationArchitecture={process.arch}
            onCheckForUpdates={this.onCheckForUpdates}
            onShowAcknowledgements={this.showAcknowledgements}
            onShowTermsAndConditions={this.showTermsAndConditions}
          />
        )
      case PopupType.PublishRepository:
        return (
          <Publish
            key="publish"
            dispatcher={this.props.dispatcher}
            repository={popup.repository}
            accounts={this.state.accounts}
            onDismissed={onPopupDismissedFn}
          />
        )
      case PopupType.UntrustedCertificate:
        return (
          <UntrustedCertificate
            key="untrusted-certificate"
            certificate={popup.certificate}
            url={popup.url}
            onDismissed={onPopupDismissedFn}
            onContinue={this.onContinueWithUntrustedCertificate}
          />
        )
      case PopupType.Acknowledgements:
        return (
          <Acknowledgements
            key="acknowledgements"
            onDismissed={onPopupDismissedFn}
            applicationVersion={getVersion()}
          />
        )
      case PopupType.RemoveRepository:
        return (
          <ConfirmRemoveRepository
            key="confirm-remove-repository"
            repository={popup.repository}
            onConfirmation={this.onConfirmRepoRemoval}
            onDismissed={onPopupDismissedFn}
          />
        )
      case PopupType.TermsAndConditions:
        return (
          <TermsAndConditions
            key="terms-and-conditions"
            onDismissed={onPopupDismissedFn}
          />
        )
      case PopupType.PushBranchCommits:
        return (
          <PushBranchCommits
            key="push-branch-commits"
            dispatcher={this.props.dispatcher}
            repository={popup.repository}
            branch={popup.branch}
            unPushedCommits={popup.unPushedCommits}
            onConfirm={this.openCreatePullRequestInBrowser}
            onDismissed={onPopupDismissedFn}
          />
        )
      case PopupType.CLIInstalled:
        return (
          <CLIInstalled key="cli-installed" onDismissed={onPopupDismissedFn} />
        )
      case PopupType.GenericGitAuthentication:
        return (
          <GenericGitAuthentication
            key="generic-git-authentication"
            hostname={popup.hostname}
            onDismiss={onPopupDismissedFn}
            onSave={this.onSaveCredentials}
            retryAction={popup.retryAction}
          />
        )
      case PopupType.ExternalEditorFailed:
        const openPreferences = popup.openPreferences
        const suggestDefaultEditor = popup.suggestDefaultEditor

        return (
          <EditorError
            key="editor-error"
            message={popup.message}
            onDismissed={onPopupDismissedFn}
            showPreferencesDialog={this.onShowAdvancedPreferences}
            viewPreferences={openPreferences}
            suggestDefaultEditor={suggestDefaultEditor}
          />
        )
      case PopupType.OpenShellFailed:
        return (
          <ShellError
            key="shell-error"
            message={popup.message}
            onDismissed={onPopupDismissedFn}
            showPreferencesDialog={this.onShowAdvancedPreferences}
          />
        )
      case PopupType.InitializeLFS:
        return (
          <InitializeLFS
            key="initialize-lfs"
            repositories={popup.repositories}
            onDismissed={onPopupDismissedFn}
            onInitialize={this.initializeLFS}
          />
        )
      case PopupType.LFSAttributeMismatch:
        return (
          <AttributeMismatch
            key="lsf-attribute-mismatch"
            onDismissed={onPopupDismissedFn}
            onUpdateExistingFilters={this.updateExistingLFSFilters}
          />
        )
      case PopupType.UpstreamAlreadyExists:
        return (
          <UpstreamAlreadyExists
            key="upstream-already-exists"
            repository={popup.repository}
            existingRemote={popup.existingRemote}
            onDismissed={onPopupDismissedFn}
            onUpdate={this.onUpdateExistingUpstreamRemote}
            onIgnore={this.onIgnoreExistingUpstreamRemote}
          />
        )
      case PopupType.ReleaseNotes:
        return (
          <ReleaseNotes
            key="release-notes"
            emoji={this.state.emoji}
            newRelease={popup.newRelease}
            onDismissed={onPopupDismissedFn}
          />
        )
      case PopupType.DeletePullRequest:
        return (
          <DeletePullRequest
            key="delete-pull-request"
            dispatcher={this.props.dispatcher}
            repository={popup.repository}
            branch={popup.branch}
            onDismissed={onPopupDismissedFn}
            pullRequest={popup.pullRequest}
          />
        )
      case PopupType.MergeConflicts: {
        const { selectedState } = this.state
        if (
          selectedState === null ||
          selectedState.type !== SelectionType.Repository
        ) {
          return null
        }

        const {
          workingDirectory,
          conflictState,
        } = selectedState.state.changesState

        if (conflictState === null || conflictState.kind === 'rebase') {
          return null
        }

        const { repository, ourBranch, theirBranch } = popup
        const submit = __DARWIN__ ? 'Commit Merge' : 'Commit merge'
        const abort = __DARWIN__ ? 'Abort Merge' : 'Abort merge'
        const headerTitle = (
          <span>
            {`Resolve conflicts before merging`}
            {theirBranch !== undefined && <strong> {theirBranch}</strong>}
            {` into `}
            <strong>{ourBranch}</strong>
          </span>
        )
        return (
          <ConflictsDialog
            key="merge-conflicts-dialog"
            dispatcher={this.props.dispatcher}
            repository={repository}
            workingDirectory={workingDirectory}
            userHasResolvedConflicts={false}
            resolvedExternalEditor={this.state.resolvedExternalEditor}
            ourBranch={ourBranch}
            theirBranch={theirBranch}
            manualResolutions={conflictState.manualResolutions}
            headerTitle={headerTitle}
            submitButton={submit}
            abortButton={abort}
            onSubmit={this.onMergeConflictsSubmit(
              repository,
              workingDirectory,
              ourBranch,
              theirBranch
            )}
            onAbort={this.onMergeConflictsCancel(
              repository,
              workingDirectory,
              conflictState.manualResolutions,
              ourBranch,
              theirBranch
            )}
            onDismissed={this.onMergeConflictsDismissed(
              repository,
              workingDirectory,
              conflictState.manualResolutions,
              ourBranch,
              theirBranch
            )}
            openFileInExternalEditor={this.openFileInExternalEditor}
            openRepositoryInShell={this.openInShell}
          />
        )
      }
      case PopupType.OversizedFiles:
        return (
          <OversizedFiles
            key="oversized-files"
            oversizedFiles={popup.oversizedFiles}
            onDismissed={onPopupDismissedFn}
            dispatcher={this.props.dispatcher}
            context={popup.context}
            repository={popup.repository}
          />
        )
      case PopupType.AbortMerge: {
        const { selectedState } = this.state
        if (
          selectedState === null ||
          selectedState.type !== SelectionType.Repository
        ) {
          return null
        }
        const { workingDirectory } = selectedState.state.changesState
        // double check that this repository is actually in merge
        const isInConflictedMerge = workingDirectory.files.some(file =>
          isConflictedFile(file.status)
        )
        if (!isInConflictedMerge) {
          return null
        }

        return (
          <AbortMergeWarning
            key="abort-merge-warning"
            dispatcher={this.props.dispatcher}
            repository={popup.repository}
            onDismissed={onPopupDismissedFn}
            ourBranch={popup.ourBranch}
            theirBranch={popup.theirBranch}
          />
        )
      }
      case PopupType.CommitConflictsWarning:
        return (
          <CommitConflictsWarning
            key="commit-conflicts-warning"
            dispatcher={this.props.dispatcher}
            files={popup.files}
            repository={popup.repository}
            context={popup.context}
            onDismissed={onPopupDismissedFn}
          />
        )
      case PopupType.PushNeedsPull:
        return (
          <PushNeedsPullWarning
            key="push-needs-pull"
            dispatcher={this.props.dispatcher}
            repository={popup.repository}
            onDismissed={onPopupDismissedFn}
          />
        )
      case PopupType.RebaseFlow: {
        const { selectedState, emoji } = this.state

        if (
          selectedState === null ||
          selectedState.type !== SelectionType.Repository
        ) {
          return null
        }

        const {
          changesState,
          rebaseState,
          multiCommitOperationState,
        } = selectedState.state
        const { workingDirectory, conflictState } = changesState
        const { progress, step, userHasResolvedConflicts } = rebaseState

        if (
          (conflictState !== null && conflictState.kind !== 'rebase') ||
          multiCommitOperationState !== null
        ) {
          log.warn(
            '[App] invalid state encountered - rebase flow should not be used when merge conflicts found'
          )
          return null
        }

        if (step === null) {
          log.warn(
            '[App] invalid state encountered - rebase flow should not be active when step is null'
          )
          return null
        }

        return (
          <RebaseFlow
            key="rebase-flow"
            repository={popup.repository}
            openFileInExternalEditor={this.openFileInExternalEditor}
            dispatcher={this.props.dispatcher}
            onFlowEnded={this.onRebaseFlowEnded}
            onDismissed={onPopupDismissedFn}
            workingDirectory={workingDirectory}
            progress={progress}
            step={step}
            userHasResolvedConflicts={userHasResolvedConflicts}
            askForConfirmationOnForcePush={
              this.state.askForConfirmationOnForcePush
            }
            resolvedExternalEditor={this.state.resolvedExternalEditor}
            openRepositoryInShell={this.openCurrentRepositoryInShell}
            onShowRebaseConflictsBanner={this.onShowRebaseConflictsBanner}
            emoji={emoji}
          />
        )
      }
      case PopupType.ConfirmForcePush: {
        const { askForConfirmationOnForcePush } = this.state

        return (
          <ConfirmForcePush
            key="confirm-force-push"
            dispatcher={this.props.dispatcher}
            repository={popup.repository}
            upstreamBranch={popup.upstreamBranch}
            askForConfirmationOnForcePush={askForConfirmationOnForcePush}
            onDismissed={onPopupDismissedFn}
          />
        )
      }
      case PopupType.StashAndSwitchBranch: {
        const { repository, branchToCheckout } = popup
        const {
          branchesState,
          changesState,
        } = this.props.repositoryStateManager.get(repository)
        const { tip } = branchesState

        if (tip.kind !== TipState.Valid) {
          return null
        }

        const currentBranch = tip.branch
        const hasAssociatedStash = changesState.stashEntry !== null

        return (
          <StashAndSwitchBranch
            key="stash-and-switch-branch"
            dispatcher={this.props.dispatcher}
            repository={popup.repository}
            currentBranch={currentBranch}
            branchToCheckout={branchToCheckout}
            hasAssociatedStash={hasAssociatedStash}
            onDismissed={onPopupDismissedFn}
          />
        )
      }
      case PopupType.ConfirmOverwriteStash: {
        const { repository, branchToCheckout: branchToCheckout } = popup
        return (
          <OverwriteStash
            key="overwrite-stash"
            dispatcher={this.props.dispatcher}
            repository={repository}
            branchToCheckout={branchToCheckout}
            onDismissed={onPopupDismissedFn}
          />
        )
      }
      case PopupType.ConfirmDiscardStash: {
        const { repository, stash } = popup

        return (
          <ConfirmDiscardStashDialog
            key="confirm-discard-stash-dialog"
            dispatcher={this.props.dispatcher}
            repository={repository}
            stash={stash}
            onDismissed={onPopupDismissedFn}
          />
        )
      }
      case PopupType.CreateTutorialRepository: {
        return (
          <CreateTutorialRepositoryDialog
            key="create-tutorial-repository-dialog"
            account={popup.account}
            progress={popup.progress}
            onDismissed={onPopupDismissedFn}
            onCreateTutorialRepository={this.onCreateTutorialRepository}
          />
        )
      }
      case PopupType.ConfirmExitTutorial: {
        return (
          <ConfirmExitTutorial
            key="confirm-exit-tutorial"
            onDismissed={onPopupDismissedFn}
            onContinue={this.onExitTutorialToHomeScreen}
          />
        )
      }
      case PopupType.PushRejectedDueToMissingWorkflowScope:
        return (
          <WorkflowPushRejectedDialog
            onDismissed={onPopupDismissedFn}
            rejectedPath={popup.rejectedPath}
            dispatcher={this.props.dispatcher}
            repository={popup.repository}
          />
        )
      case PopupType.SAMLReauthRequired:
        return (
          <SAMLReauthRequiredDialog
            onDismissed={onPopupDismissedFn}
            organizationName={popup.organizationName}
            endpoint={popup.endpoint}
            retryAction={popup.retryAction}
            dispatcher={this.props.dispatcher}
          />
        )
      case PopupType.CreateFork:
        return (
          <CreateForkDialog
            onDismissed={onPopupDismissedFn}
            dispatcher={this.props.dispatcher}
            repository={popup.repository}
            account={popup.account}
          />
        )
      case PopupType.CreateTag: {
        return (
          <CreateTag
            key="create-tag"
            repository={popup.repository}
            onDismissed={onPopupDismissedFn}
            dispatcher={this.props.dispatcher}
            targetCommitSha={popup.targetCommitSha}
            initialName={popup.initialName}
            localTags={popup.localTags}
          />
        )
      }
      case PopupType.DeleteTag: {
        return (
          <DeleteTag
            key="delete-tag"
            repository={popup.repository}
            onDismissed={onPopupDismissedFn}
            dispatcher={this.props.dispatcher}
            tagName={popup.tagName}
          />
        )
      }
      case PopupType.ChooseForkSettings: {
        return (
          <ChooseForkSettings
            repository={popup.repository}
            onDismissed={onPopupDismissedFn}
            dispatcher={this.props.dispatcher}
          />
        )
      }
      case PopupType.LocalChangesOverwritten:
        const selectedState = this.state.selectedState

        const existingStash =
          selectedState !== null &&
          selectedState.type === SelectionType.Repository
            ? selectedState.state.changesState.stashEntry
            : null

        return (
          <LocalChangesOverwrittenDialog
            repository={popup.repository}
            dispatcher={this.props.dispatcher}
            hasExistingStash={existingStash !== null}
            retryAction={popup.retryAction}
            onDismissed={onPopupDismissedFn}
            files={popup.files}
          />
        )
      case PopupType.CherryPick: {
        const cherryPickState = this.getCherryPickState()
        const workingDirectory = this.getWorkingDirectory()
        if (
          cherryPickState === null ||
          cherryPickState.step == null ||
          workingDirectory === null
        ) {
          log.warn(
            `[App] Invalid state encountered:
            cherry-pick flow should not be active when step is null,
            the selected app state is not a repository state,
            or cannot obtain the working directory.`
          )
          return null
        }

        const { step, progress, userHasResolvedConflicts } = cherryPickState

        return (
          <CherryPickFlow
            key="cherry-pick-flow"
            repository={popup.repository}
            dispatcher={this.props.dispatcher}
            onDismissed={onPopupDismissedFn}
            step={step}
            emoji={this.state.emoji}
            progress={progress}
            commits={popup.commits}
            openFileInExternalEditor={this.openFileInExternalEditor}
            workingDirectory={workingDirectory}
            userHasResolvedConflicts={userHasResolvedConflicts}
            resolvedExternalEditor={this.state.resolvedExternalEditor}
            openRepositoryInShell={this.openCurrentRepositoryInShell}
            sourceBranch={popup.sourceBranch}
            onShowCherryPickConflictsBanner={
              this.onShowCherryPickConflictsBanner
            }
          />
        )
      }
      case PopupType.MoveToApplicationsFolder: {
        return (
          <MoveToApplicationsFolder
            dispatcher={this.props.dispatcher}
            onDismissed={onPopupDismissedFn}
          />
        )
      }
      case PopupType.ChangeRepositoryAlias: {
        return (
          <ChangeRepositoryAlias
            dispatcher={this.props.dispatcher}
            repository={popup.repository}
            onDismissed={onPopupDismissedFn}
          />
        )
      }
      case PopupType.ThankYou:
        return (
          <ThankYou
            key="thank-you"
            emoji={this.state.emoji}
            userContributions={popup.userContributions}
            friendlyName={popup.friendlyName}
            latestVersion={popup.latestVersion}
            onDismissed={onPopupDismissedFn}
          />
        )
<<<<<<< HEAD
      case PopupType.ConfirmStashBeforeUndo: {
        const { repository, commit, overwrite } = popup
        return (
          <StashBeforeUndo
            key="stash-before-undo"
            dispatcher={this.props.dispatcher}
            repository={repository}
            commit={commit}
            overwrite={overwrite}
            onDismissed={onPopupDismissedFn}
=======
      case PopupType.CommitMessage:
        const repositoryState = this.props.repositoryStateManager.get(
          popup.repository
        )

        const { tip } = repositoryState.branchesState
        const currentBranchName: string | null =
          tip.kind === TipState.Valid ? tip.branch.name : null

        const hasWritePermissionForRepository =
          popup.repository.gitHubRepository === null ||
          hasWritePermission(popup.repository.gitHubRepository)

        const autocompletionProviders = buildAutocompletionProviders(
          popup.repository,
          this.props.dispatcher,
          this.state.emoji,
          this.props.issuesStore,
          this.props.gitHubUserStore,
          this.state.accounts
        )

        return (
          <CommitMessageDialog
            key="commit-message"
            autocompletionProviders={autocompletionProviders}
            branch={currentBranchName}
            coAuthors={popup.coAuthors}
            commitAuthor={repositoryState.commitAuthor}
            commitMessage={popup.commitMessage}
            commitSpellcheckEnabled={this.state.commitSpellcheckEnabled}
            dialogButtonText={popup.dialogButtonText}
            dialogTitle={popup.dialogTitle}
            dispatcher={this.props.dispatcher}
            prepopulateCommitSummary={popup.prepopulateCommitSummary}
            repository={popup.repository}
            showBranchProtected={
              repositoryState.changesState.currentBranchProtected
            }
            showCoAuthoredBy={popup.showCoAuthoredBy}
            showNoWriteAccess={!hasWritePermissionForRepository}
            onDismissed={onPopupDismissedFn}
            onSubmitCommitMessage={popup.onSubmitCommitMessage}
          />
        )
      case PopupType.MultiCommitOperation: {
        const { selectedState, emoji } = this.state

        if (
          selectedState === null ||
          selectedState.type !== SelectionType.Repository
        ) {
          return null
        }

        const { changesState, multiCommitOperationState } = selectedState.state
        const { workingDirectory, conflictState } = changesState
        if (multiCommitOperationState === null) {
          log.warn(
            '[App] invalid state encountered - multi commit flow should not be active when step is null'
          )
          return null
        }

        return (
          <MultiCommitOperation
            key="multi-commit-operation"
            repository={popup.repository}
            dispatcher={this.props.dispatcher}
            state={multiCommitOperationState}
            conflictState={conflictState}
            emoji={emoji}
            workingDirectory={workingDirectory}
            askForConfirmationOnForcePush={
              this.state.askForConfirmationOnForcePush
            }
            openFileInExternalEditor={this.openFileInExternalEditor}
            resolvedExternalEditor={this.state.resolvedExternalEditor}
            openRepositoryInShell={this.openCurrentRepositoryInShell}
>>>>>>> 27ff7977
          />
        )
      }
      default:
        return assertNever(popup, `Unknown popup type: ${popup}`)
    }
  }

  private onExitTutorialToHomeScreen = () => {
    const tutorialRepository = this.getSelectedTutorialRepository()
    if (!tutorialRepository) {
      return false
    }

    this.props.dispatcher.pauseTutorial(tutorialRepository)
    return true
  }

  private onCreateTutorialRepository = (account: Account) => {
    this.props.dispatcher.createTutorialRepository(account)
  }

  private onShowRebaseConflictsBanner = (
    repository: Repository,
    targetBranch: string
  ) => {
    this.props.dispatcher.setBanner({
      type: BannerType.RebaseConflictsFound,
      targetBranch,
      onOpenDialog: async () => {
        const { changesState } = this.props.repositoryStateManager.get(
          repository
        )
        const { conflictState } = changesState

        if (conflictState === null || !isRebaseConflictState(conflictState)) {
          log.debug(
            `[App.onShowRebaseConflictsBanner] no rebase conflict state found, ignoring...`
          )
          return
        }

        await this.props.dispatcher.setRebaseProgressFromState(repository)

        const initialStep = initializeRebaseFlowForConflictedRepository(
          conflictState
        )

        this.props.dispatcher.setRebaseFlowStep(repository, initialStep)

        this.props.dispatcher.showPopup({
          type: PopupType.RebaseFlow,
          repository,
        })
      },
    })
  }

  private onRebaseFlowEnded = (repository: Repository) => {
    this.props.dispatcher.endRebaseFlow(repository)
  }

  private onUpdateExistingUpstreamRemote = (repository: Repository) => {
    this.props.dispatcher.updateExistingUpstreamRemote(repository)
  }

  private onIgnoreExistingUpstreamRemote = (repository: Repository) => {
    this.props.dispatcher.ignoreExistingUpstreamRemote(repository)
  }

  private updateExistingLFSFilters = () => {
    this.props.dispatcher.installGlobalLFSFilters(true)
  }

  private initializeLFS = (repositories: ReadonlyArray<Repository>) => {
    this.props.dispatcher.installLFSHooks(repositories)
  }

  private onCloneRepositoriesTabSelected = (tab: CloneRepositoryTab) => {
    this.props.dispatcher.changeCloneRepositoriesTab(tab)
  }

  private onRefreshRepositories = (account: Account) => {
    this.props.dispatcher.refreshApiRepositories(account)
  }

  private onShowAdvancedPreferences = () => {
    this.props.dispatcher.showPopup({
      type: PopupType.Preferences,
      initialSelectedTab: PreferencesTab.Advanced,
    })
  }

  private onOpenShellIgnoreWarning = (path: string) => {
    this.props.dispatcher.openShell(path, true)
  }

  private onSaveCredentials = async (
    hostname: string,
    username: string,
    password: string,
    retryAction: RetryAction
  ) => {
    await this.props.dispatcher.saveGenericGitCredentials(
      hostname,
      username,
      password
    )

    this.props.dispatcher.performRetry(retryAction)
  }

  private onCheckForUpdates = () => this.checkForUpdates(false)

  private showAcknowledgements = () => {
    this.props.dispatcher.showPopup({ type: PopupType.Acknowledgements })
  }

  private showTermsAndConditions = () => {
    this.props.dispatcher.showPopup({ type: PopupType.TermsAndConditions })
  }

  private renderPopup() {
    const popupContent = this.currentPopupContent()

    return (
      <TransitionGroup>
        {popupContent && (
          <CSSTransition classNames="modal" timeout={dialogTransitionTimeout}>
            {popupContent}
          </CSSTransition>
        )}
      </TransitionGroup>
    )
  }

  private renderDragElement() {
    return <div id="dragElement">{this.renderCurrentDragElement()}</div>
  }

  /**
   * Render the current drag element based on it's type. Used in conjunction
   * with the `Draggable` component.
   */
  private renderCurrentDragElement(): JSX.Element | null {
    const { currentDragElement, emoji } = this.state
    if (currentDragElement === null) {
      return null
    }

    const { gitHubRepository, commit, selectedCommits } = currentDragElement
    switch (currentDragElement.type) {
      case DragType.Commit:
        return (
          <CommitDragElement
            gitHubRepository={gitHubRepository}
            commit={commit}
            selectedCommits={selectedCommits}
            emoji={emoji}
          />
        )
      default:
        return assertNever(
          currentDragElement.type,
          `Unknown drag element type: ${currentDragElement}`
        )
    }
  }

  private renderZoomInfo() {
    return <ZoomInfo windowZoomFactor={this.state.windowZoomFactor} />
  }

  private renderFullScreenInfo() {
    return <FullScreenInfo windowState={this.state.windowState} />
  }

  private clearError = (error: Error) => this.props.dispatcher.clearError(error)

  private onConfirmDiscardChangesChanged = (value: boolean) => {
    this.props.dispatcher.setConfirmDiscardChangesSetting(value)
  }

  private renderAppError() {
    return (
      <AppError
        errors={this.state.errors}
        onClearError={this.clearError}
        onShowPopup={this.showPopup}
        onRetryAction={this.onRetryAction}
      />
    )
  }

  private onRetryAction = (retryAction: RetryAction) => {
    this.props.dispatcher.performRetry(retryAction)
  }

  private showPopup = (popup: Popup) => {
    this.props.dispatcher.showPopup(popup)
  }

  private getDesktopAppContentsClassNames = (): string => {
    const { currentDragElement } = this.state
    const isCommitBeingDragged =
      currentDragElement !== null && currentDragElement.type === DragType.Commit
    return classNames({
      'commit-being-dragged': isCommitBeingDragged,
      // 'squashing-enabled' is due to feature flagging. If feature flag is
      // removed, we can just delete this line with adjustment to the css file
      'squashing-enabled': isCommitBeingDragged && enableSquashing(),
    })
  }

  private renderApp() {
    return (
      <div
        id="desktop-app-contents"
        className={this.getDesktopAppContentsClassNames()}
      >
        {this.renderToolbar()}
        {this.renderBanner()}
        {this.renderRepository()}
        {this.renderPopup()}
        {this.renderAppError()}
        {this.renderDragElement()}
      </div>
    )
  }

  private renderRepositoryList = (): JSX.Element => {
    const selectedRepository = this.state.selectedState
      ? this.state.selectedState.repository
      : null
    const externalEditorLabel = this.state.selectedExternalEditor
      ? this.state.selectedExternalEditor
      : undefined
    const shellLabel = this.state.selectedShell
    const filterText = this.state.repositoryFilterText
    return (
      <RepositoriesList
        filterText={filterText}
        onFilterTextChanged={this.onRepositoryFilterTextChanged}
        selectedRepository={selectedRepository}
        onSelectionChanged={this.onSelectionChanged}
        repositories={this.state.repositories}
        recentRepositories={this.state.recentRepositories}
        localRepositoryStateLookup={this.state.localRepositoryStateLookup}
        askForConfirmationOnRemoveRepository={
          this.state.askForConfirmationOnRepositoryRemoval
        }
        onRemoveRepository={this.removeRepository}
        onOpenInShell={this.openInShell}
        onShowRepository={this.showRepository}
        onOpenInExternalEditor={this.openInExternalEditor}
        externalEditorLabel={externalEditorLabel}
        shellLabel={shellLabel}
        dispatcher={this.props.dispatcher}
      />
    )
  }

  private openInShell = (repository: Repository | CloningRepository) => {
    if (!(repository instanceof Repository)) {
      return
    }

    this.props.dispatcher.openShell(repository.path)
  }

  private openFileInExternalEditor = (fullPath: string) => {
    this.props.dispatcher.openInExternalEditor(fullPath)
  }

  private openInExternalEditor = (
    repository: Repository | CloningRepository
  ) => {
    if (!(repository instanceof Repository)) {
      return
    }

    this.props.dispatcher.openInExternalEditor(repository.path)
  }

  private showRepository = (repository: Repository | CloningRepository) => {
    if (!(repository instanceof Repository)) {
      return
    }

    shell.showFolderContents(repository.path)
  }

  private onRepositoryDropdownStateChanged = (newState: DropdownState) => {
    if (newState === 'open') {
      this.props.dispatcher.showFoldout({ type: FoldoutType.Repository })
    } else {
      this.props.dispatcher.closeFoldout(FoldoutType.Repository)
    }
  }

  private onExitTutorial = () => {
    if (
      this.state.repositories.length === 1 &&
      isValidTutorialStep(this.state.currentOnboardingTutorialStep)
    ) {
      // If the only repository present is the tutorial repo,
      // prompt for confirmation and exit to the BlankSlateView
      this.props.dispatcher.showPopup({
        type: PopupType.ConfirmExitTutorial,
      })
    } else {
      // Otherwise pop open repositories panel
      this.onRepositoryDropdownStateChanged('open')
    }
  }

  private renderRepositoryToolbarButton() {
    const selection = this.state.selectedState

    const repository = selection ? selection.repository : null

    let icon: OcticonSymbol
    let title: string
    if (repository) {
      const alias = repository instanceof Repository ? repository.alias : null
      icon = iconForRepository(repository)
      title = alias ?? repository.name
    } else if (this.state.repositories.length > 0) {
      icon = OcticonSymbol.repo
      title = __DARWIN__ ? 'Select a Repository' : 'Select a repository'
    } else {
      icon = OcticonSymbol.repo
      title = __DARWIN__ ? 'No Repositories' : 'No repositories'
    }

    const isOpen =
      this.state.currentFoldout &&
      this.state.currentFoldout.type === FoldoutType.Repository

    const currentState: DropdownState = isOpen ? 'open' : 'closed'

    const tooltip = repository && !isOpen ? repository.path : undefined

    const foldoutStyle: React.CSSProperties = {
      position: 'absolute',
      marginLeft: 0,
      width: this.state.sidebarWidth,
      minWidth: this.state.sidebarWidth,
      height: '100%',
      top: 0,
    }

    return (
      <ToolbarDropdown
        icon={icon}
        title={title}
        description={__DARWIN__ ? 'Current Repository' : 'Current repository'}
        tooltip={tooltip}
        foldoutStyle={foldoutStyle}
        onDropdownStateChanged={this.onRepositoryDropdownStateChanged}
        dropdownContentRenderer={this.renderRepositoryList}
        dropdownState={currentState}
      />
    )
  }

  private renderPushPullToolbarButton() {
    const selection = this.state.selectedState
    if (!selection || selection.type !== SelectionType.Repository) {
      return null
    }

    const state = selection.state
    const revertProgress = state.revertProgress
    if (revertProgress) {
      return <RevertProgress progress={revertProgress} />
    }

    let remoteName = state.remote ? state.remote.name : null
    const progress = state.pushPullFetchProgress

    const { conflictState } = state.changesState

    const rebaseInProgress =
      conflictState !== null && conflictState.kind === 'rebase'

    const { aheadBehind, branchesState } = state
    const { pullWithRebase, tip } = branchesState

    if (tip.kind === TipState.Valid && tip.branch.upstreamRemoteName !== null) {
      remoteName = tip.branch.upstreamRemoteName
    }

    const isForcePush = isCurrentBranchForcePush(branchesState, aheadBehind)

    return (
      <PushPullButton
        dispatcher={this.props.dispatcher}
        repository={selection.repository}
        aheadBehind={state.aheadBehind}
        numTagsToPush={state.tagsToPush !== null ? state.tagsToPush.length : 0}
        remoteName={remoteName}
        lastFetched={state.lastFetched}
        networkActionInProgress={state.isPushPullFetchInProgress}
        progress={progress}
        tipState={tip.kind}
        pullWithRebase={pullWithRebase}
        rebaseInProgress={rebaseInProgress}
        isForcePush={isForcePush}
        shouldNudge={
          this.state.currentOnboardingTutorialStep === TutorialStep.PushBranch
        }
      />
    )
  }

  private showCreateBranch = () => {
    const selection = this.state.selectedState

    // NB: This should never happen but in the case someone
    // manages to delete the last repository while the drop down is
    // open we'll just bail here.
    if (!selection || selection.type !== SelectionType.Repository) {
      return
    }

    // We explicitly disable the menu item in this scenario so this
    // should never happen.
    if (selection.state.branchesState.tip.kind === TipState.Unknown) {
      return
    }

    const repository = selection.repository

    return this.props.dispatcher.showPopup({
      type: PopupType.CreateBranch,
      repository,
    })
  }

  private openPullRequest = () => {
    const state = this.state.selectedState

    if (state == null || state.type !== SelectionType.Repository) {
      return
    }

    const currentPullRequest = state.state.branchesState.currentPullRequest
    const dispatcher = this.props.dispatcher

    if (currentPullRequest == null) {
      dispatcher.createPullRequest(state.repository)
      dispatcher.recordCreatePullRequest()
    } else {
      dispatcher.showPullRequest(state.repository)
    }
  }

  private openCreatePullRequestInBrowser = (
    repository: Repository,
    branch: Branch
  ) => {
    this.props.dispatcher.openCreatePullRequestInBrowser(repository, branch)
  }

  private onBranchDropdownStateChanged = (newState: DropdownState) => {
    if (newState === 'open') {
      this.props.dispatcher.showFoldout({ type: FoldoutType.Branch })
    } else {
      this.props.dispatcher.closeFoldout(FoldoutType.Branch)
    }
  }

  private renderBranchToolbarButton(): JSX.Element | null {
    const selection = this.state.selectedState

    if (selection == null || selection.type !== SelectionType.Repository) {
      return null
    }

    const currentFoldout = this.state.currentFoldout

    const isOpen =
      currentFoldout !== null && currentFoldout.type === FoldoutType.Branch

    const repository = selection.repository
    const { branchesState } = selection.state

    return (
      <BranchDropdown
        dispatcher={this.props.dispatcher}
        isOpen={isOpen}
        onDropDownStateChanged={this.onBranchDropdownStateChanged}
        repository={repository}
        repositoryState={selection.state}
        selectedTab={this.state.selectedBranchesTab}
        pullRequests={branchesState.openPullRequests}
        currentPullRequest={branchesState.currentPullRequest}
        isLoadingPullRequests={branchesState.isLoadingPullRequests}
        shouldNudge={
          this.state.currentOnboardingTutorialStep === TutorialStep.CreateBranch
        }
      />
    )
  }

  // we currently only render one banner at a time
  private renderBanner(): JSX.Element | null {
    // The inset light title bar style without the toolbar
    // can't support banners at the moment. So for the
    // no-repositories blank slate we'll have to live without
    // them.
    if (this.inNoRepositoriesViewState()) {
      return null
    }

    let banner = null
    if (this.state.currentBanner !== null) {
      banner = renderBanner(
        this.state.currentBanner,
        this.props.dispatcher,
        this.onBannerDismissed
      )
    } else if (this.state.isUpdateAvailableBannerVisible) {
      banner = this.renderUpdateBanner()
    }
    return (
      <TransitionGroup>
        {banner && (
          <CSSTransition classNames="banner" timeout={bannerTransitionTimeout}>
            {banner}
          </CSSTransition>
        )}
      </TransitionGroup>
    )
  }

  private renderUpdateBanner() {
    return (
      <UpdateAvailable
        dispatcher={this.props.dispatcher}
        newRelease={updateStore.state.newRelease}
        onDismissed={this.onUpdateAvailableDismissed}
        key={'update-available'}
      />
    )
  }

  private onBannerDismissed = () => {
    this.props.dispatcher.clearBanner()
  }

  private renderToolbar() {
    /**
     * No toolbar if we're in the blank slate view.
     */
    if (this.inNoRepositoriesViewState()) {
      return null
    }

    return (
      <Toolbar id="desktop-app-toolbar">
        <div
          className="sidebar-section"
          style={{ width: this.state.sidebarWidth }}
        >
          {this.renderRepositoryToolbarButton()}
        </div>
        {this.renderBranchToolbarButton()}
        {this.renderPushPullToolbarButton()}
      </Toolbar>
    )
  }

  private renderRepository() {
    const state = this.state
    if (this.inNoRepositoriesViewState()) {
      return (
        <NoRepositoriesView
          dotComAccount={this.getDotComAccount()}
          enterpriseAccount={this.getEnterpriseAccount()}
          onCreate={this.showCreateRepository}
          onClone={this.showCloneRepo}
          onAdd={this.showAddLocalRepo}
          onCreateTutorialRepository={this.showCreateTutorialRepositoryPopup}
          onResumeTutorialRepository={this.onResumeTutorialRepository}
          tutorialPaused={this.isTutorialPaused()}
          apiRepositories={state.apiRepositories}
          onRefreshRepositories={this.onRefreshRepositories}
        />
      )
    }

    const selectedState = state.selectedState
    if (!selectedState) {
      return <NoRepositorySelected />
    }

    if (selectedState.type === SelectionType.Repository) {
      const externalEditorLabel = state.selectedExternalEditor
        ? state.selectedExternalEditor
        : undefined

      return (
        <RepositoryView
          // When switching repositories we want to remount the RepositoryView
          // component to reset the scroll positions.
          key={selectedState.repository.hash}
          repository={selectedState.repository}
          state={selectedState.state}
          dispatcher={this.props.dispatcher}
          emoji={state.emoji}
          sidebarWidth={state.sidebarWidth}
          commitSummaryWidth={state.commitSummaryWidth}
          stashedFilesWidth={state.stashedFilesWidth}
          issuesStore={this.props.issuesStore}
          gitHubUserStore={this.props.gitHubUserStore}
          onViewCommitOnGitHub={this.onViewCommitOnGitHub}
          imageDiffType={state.imageDiffType}
          hideWhitespaceInChangesDiff={state.hideWhitespaceInChangesDiff}
          hideWhitespaceInHistoryDiff={state.hideWhitespaceInHistoryDiff}
          showSideBySideDiff={state.showSideBySideDiff}
          focusCommitMessage={state.focusCommitMessage}
          askForConfirmationOnDiscardChanges={
            state.askForConfirmationOnDiscardChanges
          }
          accounts={state.accounts}
          externalEditorLabel={externalEditorLabel}
          resolvedExternalEditor={state.resolvedExternalEditor}
          onOpenInExternalEditor={this.openFileInExternalEditor}
          appMenu={state.appMenuState[0]}
          currentTutorialStep={state.currentOnboardingTutorialStep}
          onExitTutorial={this.onExitTutorial}
          isShowingModal={this.isShowingModal}
          isShowingFoldout={this.state.currentFoldout !== null}
          aheadBehindStore={this.props.aheadBehindStore}
          commitSpellcheckEnabled={this.state.commitSpellcheckEnabled}
          onCherryPick={this.startCherryPickWithoutBranch}
          hasShownCherryPickIntro={this.state.hasShownCherryPickIntro}
        />
      )
    } else if (selectedState.type === SelectionType.CloningRepository) {
      return (
        <CloningRepositoryView
          repository={selectedState.repository}
          progress={selectedState.progress}
        />
      )
    } else if (selectedState.type === SelectionType.MissingRepository) {
      return (
        <MissingRepository
          repository={selectedState.repository}
          dispatcher={this.props.dispatcher}
        />
      )
    } else {
      return assertNever(selectedState, `Unknown state: ${selectedState}`)
    }
  }

  private renderWelcomeFlow() {
    return (
      <Welcome
        dispatcher={this.props.dispatcher}
        optOut={this.state.optOutOfUsageTracking}
        accounts={this.state.accounts}
        signInState={this.state.signInState}
      />
    )
  }

  public render() {
    if (this.loading) {
      return null
    }

    const className = this.state.appIsFocused ? 'focused' : 'blurred'

    const currentTheme = this.state.showWelcomeFlow
      ? ApplicationTheme.Light
      : this.state.currentTheme

    return (
      <div id="desktop-app-chrome" className={className}>
        <AppTheme theme={currentTheme} />
        {this.renderTitlebar()}
        {this.state.showWelcomeFlow
          ? this.renderWelcomeFlow()
          : this.renderApp()}
        {this.renderZoomInfo()}
        {this.renderFullScreenInfo()}
      </div>
    )
  }

  private onRepositoryFilterTextChanged = (text: string) => {
    this.props.dispatcher.setRepositoryFilterText(text)
  }

  private onSelectionChanged = (repository: Repository | CloningRepository) => {
    this.props.dispatcher.selectRepository(repository)
    this.props.dispatcher.closeFoldout(FoldoutType.Repository)
  }

  private onViewCommitOnGitHub = async (SHA: string) => {
    const repository = this.getRepository()

    if (
      !repository ||
      repository instanceof CloningRepository ||
      !repository.gitHubRepository
    ) {
      return
    }

    const baseURL = repository.gitHubRepository.htmlURL

    if (baseURL) {
      this.props.dispatcher.openInBrowser(`${baseURL}/commit/${SHA}`)
    }
  }

  private onBranchDeleted = (repository: Repository) => {
    // In the event a user is in the middle of a compare
    // we need to exit out of the compare state after the
    // branch has been deleted. Calling executeCompare allows
    // us to do just that.
    this.props.dispatcher.executeCompare(repository, {
      kind: HistoryTabMode.History,
    })
  }

  private inNoRepositoriesViewState() {
    return this.state.repositories.length === 0 || this.isTutorialPaused()
  }

  private isTutorialPaused() {
    return this.state.currentOnboardingTutorialStep === TutorialStep.Paused
  }

  /**
   * When starting cherry pick from context menu, we need to initialize the
   * cherry pick state flow step with the ChooseTargetBranch as opposed
   * to drag and drop which will start at the ShowProgress step.
   *
   * Step initialization must be done before and outside of the
   * `currentPopupContent` method because it is a rendering method that is
   * re-run on every update. It will just keep showing the step initialized
   * there otherwise - not allowing for other flow steps.
   */
  private startCherryPickWithoutBranch = (
    repository: Repository,
    commits: ReadonlyArray<CommitOneLine>
  ) => {
    const repositoryState = this.props.repositoryStateManager.get(repository)

    const {
      defaultBranch,
      allBranches,
      recentBranches,
      tip,
    } = repositoryState.branchesState
    let currentBranch: Branch | null = null

    if (tip.kind === TipState.Valid) {
      currentBranch = tip.branch
    } else {
      throw new Error(
        'Tip is not in a valid state, which is required to start the cherry-pick flow'
      )
    }

    const initialStep: ChooseTargetBranchesStep = {
      kind: CherryPickStepKind.ChooseTargetBranch,
      defaultBranch,
      currentBranch,
      allBranches,
      recentBranches,
    }

    this.props.dispatcher.setCherryPickFlowStep(repository, initialStep)
    this.props.dispatcher.recordCherryPickViaContextMenu()

    this.showPopup({
      type: PopupType.CherryPick,
      repository,
      commits,
      sourceBranch: currentBranch,
    })
  }

  private getCherryPickState(): ICherryPickState | null {
    const { selectedState } = this.state
    if (
      selectedState === null ||
      selectedState.type !== SelectionType.Repository
    ) {
      return null
    }

    const { cherryPickState } = selectedState.state
    return cherryPickState
  }

  private onShowCherryPickConflictsBanner = (
    repository: Repository,
    targetBranchName: string,
    sourceBranch: Branch | null,
    commits: ReadonlyArray<CommitOneLine>
  ) => {
    this.props.dispatcher.setCherryPickFlowStep(repository, {
      kind: CherryPickStepKind.HideConflicts,
    })

    this.props.dispatcher.setBanner({
      type: BannerType.CherryPickConflictsFound,
      targetBranchName,
      onOpenConflictsDialog: async () => {
        const { changesState } = this.props.repositoryStateManager.get(
          repository
        )
        const { conflictState } = changesState

        if (
          conflictState === null ||
          !isCherryPickConflictState(conflictState)
        ) {
          log.debug(
            `[App.onShowCherryPickConflictsBanner] no cherry-pick conflict state found, ignoring...`
          )
          return
        }

        await this.props.dispatcher.setCherryPickProgressFromState(repository)

        this.props.dispatcher.setCherryPickFlowStep(repository, {
          kind: CherryPickStepKind.ShowConflicts,
          conflictState,
        })

        this.props.dispatcher.showPopup({
          type: PopupType.CherryPick,
          repository,
          commits,
          sourceBranch,
        })
      },
    })
  }

  private getWorkingDirectory(): WorkingDirectoryStatus | null {
    const { selectedState } = this.state
    if (
      selectedState === null ||
      selectedState.type !== SelectionType.Repository
    ) {
      return null
    }
    return selectedState.state.changesState.workingDirectory
  }

  /**
   * Check if the user signed into their dotCom account has been tagged in
   * our release notes or if they already have received a thank you card.
   *
   * Notes: A user signed into a GHE account should not be contributing to
   * Desktop as that account should be used for GHE repos. Tho, technically it
   * is possible through commit misattribution and we are intentionally ignoring
   * this scenario as it would be expected any misattributed commit would not
   * be able to be detected.
   */
  private async checkIfThankYouIsInOrder(): Promise<void> {
    const dotComAccount = this.getDotComAccount()
    if (dotComAccount === null) {
      // The user is not signed in or is a GHE user who should not have any.
      return
    }

    const { lastThankYou } = this.state
    const { login } = dotComAccount
    if (hasUserAlreadyBeenCheckedOrThanked(lastThankYou, login, getVersion())) {
      return
    }

    const isOnlyLastRelease =
      lastThankYou !== undefined && lastThankYou.checkedUsers.includes(login)
    const userContributions = await getUserContributions(
      isOnlyLastRelease,
      login
    )
    if (userContributions === null) {
      // This will prevent unnecessary release note retrieval on every time the
      // app is opened for a non-contributor.
      updateLastThankYou(
        this.props.dispatcher,
        lastThankYou,
        login,
        getVersion()
      )
      return
    }

    // If this is the first time user has seen the card, we want to thank them
    // for all previous versions. Thus, only specify current version if they
    // have been thanked before.
    const displayVersion = isOnlyLastRelease ? getVersion() : null
    const banner: Banner = {
      type: BannerType.OpenThankYouCard,
      // Grab emoji's by reference because we could still be loading emoji's
      emoji: this.state.emoji,
      onOpenCard: () =>
        this.openThankYouCard(userContributions, displayVersion),
      onThrowCardAway: () => {
        updateLastThankYou(
          this.props.dispatcher,
          lastThankYou,
          login,
          getVersion()
        )
      },
    }
    this.props.dispatcher.setBanner(banner)
  }

  private openThankYouCard = (
    userContributions: ReadonlyArray<ReleaseNote>,
    latestVersion: string | null = null
  ) => {
    const dotComAccount = this.getDotComAccount()

    if (dotComAccount === null) {
      // The user is not signed in or is a GHE user who should not have any.
      return
    }
    const { friendlyName } = dotComAccount

    this.props.dispatcher.showPopup({
      type: PopupType.ThankYou,
      userContributions,
      friendlyName,
      latestVersion,
    })
  }

  private onMergeConflictsDismissed = (
    repository: Repository,
    workingDirectory: WorkingDirectoryStatus,
    manualResolutions: Map<string, ManualConflictResolution>,
    ourBranch: string,
    theirBranch?: string
  ) => {
    return async () => {
      this.props.dispatcher.closePopup()
      this.props.dispatcher.setBanner({
        type: BannerType.MergeConflictsFound,
        ourBranch,
        popup: {
          type: PopupType.MergeConflicts,
          ourBranch,
          theirBranch,
          repository,
        },
      })
      this.props.dispatcher.recordMergeConflictsDialogDismissal()
      const anyConflictedFiles =
        getConflictedFiles(workingDirectory, manualResolutions).length > 0
      if (anyConflictedFiles) {
        this.props.dispatcher.recordAnyConflictsLeftOnMergeConflictsDialogDismissal()
      }
    }
  }

  private onMergeConflictsCancel = (
    repository: Repository,
    workingDirectory: WorkingDirectoryStatus,
    manualResolutions: Map<string, ManualConflictResolution>,
    ourBranch: string,
    theirBranch?: string
  ) => {
    return async () => {
      const anyResolvedFiles =
        getResolvedFiles(workingDirectory, manualResolutions).length > 0

      if (anyResolvedFiles) {
        this.props.dispatcher.showPopup({
          type: PopupType.AbortMerge,
          repository,
          ourBranch,
          theirBranch,
        })
        return
      }

      await this.props.dispatcher.abortMerge(repository)
      this.props.dispatcher.closePopup()
    }
  }

  private onMergeConflictsSubmit = (
    repository: Repository,
    workingDirectory: WorkingDirectoryStatus,
    ourBranch: string,
    theirBranch?: string
  ) => {
    return async () => {
      await this.props.dispatcher.finishConflictedMerge(
        repository,
        workingDirectory,
        {
          type: BannerType.SuccessfulMerge,
          ourBranch,
          theirBranch,
        }
      )
      await this.props.dispatcher.setCommitMessage(
        repository,
        DefaultCommitMessage
      )
      await this.props.dispatcher.changeRepositorySection(
        repository,
        RepositorySectionTab.Changes
      )
      this.props.dispatcher.closePopup()
      this.props.dispatcher.recordGuidedConflictedMergeCompletion()
    }
  }

  private onDragEnd = (dropTargetSelector: DropTargetSelector | undefined) => {
    this.props.dispatcher.closeFoldout(FoldoutType.Branch)
    if (dropTargetSelector === undefined) {
      // TODO: refactor to "DragStartedAndCanceled" as not specific to
      // cherry-picking anymore
      this.props.dispatcher.recordCherryPickDragStartedAndCanceled()
    }
  }
}

function NoRepositorySelected() {
  return <div className="panel blankslate">No repository selected</div>
}<|MERGE_RESOLUTION|>--- conflicted
+++ resolved
@@ -147,9 +147,7 @@
   updateLastThankYou,
 } from '../lib/thank-you'
 import { ReleaseNote } from '../models/release-notes'
-<<<<<<< HEAD
 import { StashBeforeUndo } from './undo/stash-before-undo'
-=======
 import { CommitMessageDialog } from './commit-message/commit-message-dialog'
 import { buildAutocompletionProviders } from './autocompletion'
 import { DragType, DropTargetSelector } from '../models/drag-drop'
@@ -159,7 +157,6 @@
 import { ManualConflictResolution } from '../models/manual-conflict-resolution'
 import { dragAndDropManager } from '../lib/drag-and-drop-manager'
 import { MultiCommitOperation } from './multi-commit-operation/multi-commit-operation'
->>>>>>> 27ff7977
 
 const MinuteInMilliseconds = 1000 * 60
 const HourInMilliseconds = MinuteInMilliseconds * 60
@@ -2147,7 +2144,6 @@
             onDismissed={onPopupDismissedFn}
           />
         )
-<<<<<<< HEAD
       case PopupType.ConfirmStashBeforeUndo: {
         const { repository, commit, overwrite } = popup
         return (
@@ -2158,7 +2154,9 @@
             commit={commit}
             overwrite={overwrite}
             onDismissed={onPopupDismissedFn}
-=======
+          />
+        )
+      }
       case PopupType.CommitMessage:
         const repositoryState = this.props.repositoryStateManager.get(
           popup.repository
@@ -2238,7 +2236,6 @@
             openFileInExternalEditor={this.openFileInExternalEditor}
             resolvedExternalEditor={this.state.resolvedExternalEditor}
             openRepositoryInShell={this.openCurrentRepositoryInShell}
->>>>>>> 27ff7977
           />
         )
       }

import * as React from 'react'
import { ipcRenderer } from 'electron'

import { RepositoriesList } from './repositories-list'
import { RepositoryView } from './repository'
import { TitleBar } from './window/title-bar'
import { Dispatcher, AppStore, CloningRepository } from '../lib/dispatcher'
import { Repository } from '../models/repository'
import { MenuEvent } from '../main-process/menu'
import { assertNever } from '../lib/fatal-error'
import {
  IAppState,
  RepositorySection,
  Popup,
  PopupType,
  FoldoutType,
  SelectionType,
} from '../lib/app-state'
import { PreferencesTab } from '../models/preferences'
import { RenameBranch } from './rename-branch'
import { DeleteBranch } from './delete-branch'
import { CloningRepositoryView } from './cloning-repository'
import {
  Toolbar,
  ToolbarDropdown,
  DropdownState,
  PushPullButton,
  BranchDropdown,
} from './toolbar'
import { OcticonSymbol, iconForRepository } from './octicons'
import {
  showCertificateTrustDialog,
  registerContextualMenuActionDispatcher,
} from './main-process-proxy'
import { DiscardChanges } from './discard-changes'
import { updateStore, UpdateStatus } from './lib/update-store'
import { getDotComAPIEndpoint } from '../lib/api'
import { ILaunchStats } from '../lib/stats'
import { Welcome } from './welcome'
import { AppMenuBar } from './app-menu'
import { findItemByAccessKey, itemIsSelectable } from '../models/app-menu'
import { UpdateAvailable } from './updates'
import { Preferences } from './preferences'
import { Account } from '../models/account'
import { TipState } from '../models/tip'
import { shouldRenderApplicationMenu } from './lib/features'
import { Merge } from './merge-branch'
import { RepositorySettings } from './repository-settings'
import { AppError } from './app-error'
import { MissingRepository } from './missing-repository'
import { AddExistingRepository, CreateRepository } from './add-repository'
import { CloneRepository } from './clone-repository'
import { CreateBranch } from './create-branch'
import { SignIn } from './sign-in'
import { InstallGit } from './install-git'
import { EditorError } from './editor'
import { About } from './about'
import { getVersion, getName } from './lib/app-proxy'
import { shell } from '../lib/dispatcher/app-shell'
import { Publish } from './publish-repository'
import { Acknowledgements } from './acknowledgements'
import { UntrustedCertificate } from './untrusted-certificate'
import { CSSTransitionGroup } from 'react-transition-group'
import { BlankSlateView } from './blank-slate'
import { ConfirmRemoveRepository } from '../ui/remove-repository/confirm-remove-repository'
import { sendReady } from './main-process-proxy'
import { TermsAndConditions } from './terms-and-conditions'
import { ZoomInfo } from './window/zoom-info'
import { FullScreenInfo } from './window/full-screen-info'
import { PushBranchCommits } from './branches/push-branch-commits'
import { Branch } from '../models/branch'
import { CLIInstalled } from './cli-installed'
import { GenericGitAuthentication } from './generic-git-auth'
import { RetryAction } from '../lib/retry-actions'
import { ShellError } from './shell'
<<<<<<< HEAD
import { WorkingDirectoryFileChange } from '../models/status'
=======
import { InitializeLFS } from './lfs'
import { CloneRepositoryTab } from '../models/clone-repository-tab'
>>>>>>> 4560a7e4

/** The interval at which we should check for updates. */
const UpdateCheckInterval = 1000 * 60 * 60 * 4

const SendStatsInterval = 1000 * 60 * 60 * 4

interface IAppProps {
  readonly dispatcher: Dispatcher
  readonly appStore: AppStore
  readonly startTime: number
}

export const dialogTransitionEnterTimeout = 250
export const dialogTransitionLeaveTimeout = 100

/**
 * The time to delay (in ms) from when we've loaded the initial state to showing
 * the window. This is try to give Chromium enough time to flush our latest DOM
 * changes. See https://github.com/desktop/desktop/issues/1398.
 */
const ReadyDelay = 100

export class App extends React.Component<IAppProps, IAppState> {
  private loading = true

  /**
   * Used on non-macOS platforms to support the Alt key behavior for
   * the custom application menu. See the event handlers for window
   * keyup and keydown.
   */
  private lastKeyPressed: string | null = null

  /**
   * Gets a value indicating whether or not we're currently showing a
   * modal dialog such as the preferences, or an error dialog.
   */
  private get isShowingModal() {
    return this.state.currentPopup || this.state.errors.length
  }

  public constructor(props: IAppProps) {
    super(props)

    registerContextualMenuActionDispatcher()

    props.dispatcher.loadInitialState().then(() => {
      this.loading = false
      this.forceUpdate()

      requestIdleCallback(
        () => {
          const now = performance.now()
          sendReady(now - props.startTime)

          requestIdleCallback(() => {
            this.performDeferredLaunchActions()
          })
        },
        { timeout: ReadyDelay }
      )
    })

    this.state = props.appStore.getState()
    props.appStore.onDidUpdate(state => {
      this.setState(state)
    })

    props.appStore.onDidError(error => {
      props.dispatcher.postError(error)
    })

    ipcRenderer.on(
      'menu-event',
      (event: Electron.IpcMessageEvent, { name }: { name: MenuEvent }) => {
        this.onMenuEvent(name)
      }
    )

    updateStore.onDidChange(state => {
      const status = state.status

      if (
        !(
          __RELEASE_CHANNEL__ === 'development' ||
          __RELEASE_CHANNEL__ === 'test'
        ) &&
        status === UpdateStatus.UpdateReady
      ) {
        this.props.dispatcher.setUpdateBannerVisibility(true)
      }
    })

    updateStore.onError(error => {
      log.error(`Error checking for updates`, error)

      this.props.dispatcher.postError(error)
    })

    setInterval(() => this.checkForUpdates(true), UpdateCheckInterval)
    this.checkForUpdates(true)

    ipcRenderer.on(
      'launch-timing-stats',
      (event: Electron.IpcMessageEvent, { stats }: { stats: ILaunchStats }) => {
        console.info(`App ready time: ${stats.mainReadyTime}ms`)
        console.info(`Load time: ${stats.loadTime}ms`)
        console.info(`Renderer ready time: ${stats.rendererReadyTime}ms`)

        this.props.dispatcher.recordLaunchStats(stats)
      }
    )

    ipcRenderer.on(
      'certificate-error',
      (
        event: Electron.IpcMessageEvent,
        {
          certificate,
          error,
          url,
        }: { certificate: Electron.Certificate; error: string; url: string }
      ) => {
        this.props.dispatcher.showPopup({
          type: PopupType.UntrustedCertificate,
          certificate,
          url,
        })
      }
    )
  }

  private performDeferredLaunchActions() {
    // Loading emoji is super important but maybe less important that loading
    // the app. So defer it until we have some breathing space.
    this.props.appStore.loadEmoji()

    this.props.dispatcher.reportStats()
    setInterval(() => this.props.dispatcher.reportStats(), SendStatsInterval)

    this.props.dispatcher.installGlobalLFSFilters()
  }

  private onMenuEvent(name: MenuEvent): any {
    // Don't react to menu events when an error dialog is shown.
    if (this.state.errors.length) {
      return
    }

    switch (name) {
      case 'push':
        return this.push()
      case 'pull':
        return this.pull()
      case 'select-changes':
        return this.selectChanges()
      case 'select-history':
        return this.selectHistory()
      case 'add-local-repository':
        return this.showAddLocalRepo()
      case 'create-branch':
        return this.showCreateBranch()
      case 'show-branches':
        return this.showBranches()
      case 'remove-repository':
        return this.removeRepository(this.getRepository())
      case 'create-repository':
        return this.showCreateRepository()
      case 'rename-branch':
        return this.renameBranch()
      case 'delete-branch':
        return this.deleteBranch()
      case 'show-preferences':
        return this.props.dispatcher.showPopup({ type: PopupType.Preferences })
      case 'choose-repository': {
        if (
          this.state.currentFoldout &&
          this.state.currentFoldout.type === FoldoutType.Repository
        ) {
          return this.props.dispatcher.closeFoldout(FoldoutType.Repository)
        }
        return this.props.dispatcher.showFoldout({
          type: FoldoutType.Repository,
        })
      }
      case 'open-working-directory':
        return this.openCurrentRepositoryWorkingDirectory()
      case 'update-branch':
        return this.updateBranch()
      case 'merge-branch':
        return this.mergeBranch()
      case 'show-repository-settings':
        return this.showRepositorySettings()
      case 'view-repository-on-github':
        return this.viewRepositoryOnGitHub()
      case 'compare-branch':
        return this.compareBranch()
      case 'open-in-shell':
        return this.openCurrentRepositoryInShell()
      case 'clone-repository':
        return this.showCloneRepo()
      case 'show-about':
        return this.showAbout()
      case 'boomtown':
        return this.boomtown()
      case 'create-pull-request':
        return this.openPullRequest()
      case 'install-cli':
        return this.props.dispatcher.installCLI()
      case 'open-external-editor':
        return this.openCurrentRepositoryInExternalEditor()
    }

    return assertNever(name, `Unknown menu event name: ${name}`)
  }

  private boomtown() {
    setImmediate(() => {
      throw new Error('Boomtown!')
    })
  }

  private checkForUpdates(inBackground: boolean) {
    if (
      __RELEASE_CHANNEL__ === 'development' ||
      __RELEASE_CHANNEL__ === 'test'
    ) {
      return
    }

    updateStore.checkForUpdates(inBackground)
  }

  private getDotComAccount(): Account | null {
    const state = this.props.appStore.getState()
    const accounts = state.accounts
    const dotComAccount = accounts.find(
      a => a.endpoint === getDotComAPIEndpoint()
    )
    return dotComAccount || null
  }

  private getEnterpriseAccount(): Account | null {
    const state = this.props.appStore.getState()
    const accounts = state.accounts
    const enterpriseAccount = accounts.find(
      a => a.endpoint !== getDotComAPIEndpoint()
    )
    return enterpriseAccount || null
  }

  private updateBranch() {
    const state = this.state.selectedState
    if (!state || state.type !== SelectionType.Repository) {
      return
    }

    const defaultBranch = state.state.branchesState.defaultBranch
    if (!defaultBranch) {
      return
    }

    this.props.dispatcher.mergeBranch(state.repository, defaultBranch.name)
  }

  private mergeBranch() {
    const state = this.state.selectedState
    if (!state || state.type !== SelectionType.Repository) {
      return
    }

    this.props.dispatcher.showPopup({
      type: PopupType.MergeBranch,
      repository: state.repository,
    })
  }

  private compareBranch() {
    const htmlURL = this.getCurrentRepositoryGitHubURL()
    if (!htmlURL) {
      return
    }

    const state = this.state.selectedState
    if (!state || state.type !== SelectionType.Repository) {
      return
    }

    const branchTip = state.state.branchesState.tip
    if (
      branchTip.kind !== TipState.Valid ||
      !branchTip.branch.upstreamWithoutRemote
    ) {
      return
    }

    const compareURL = `${htmlURL}/compare/${branchTip.branch
      .upstreamWithoutRemote}`
    this.props.dispatcher.openInBrowser(compareURL)
  }

  private openCurrentRepositoryWorkingDirectory() {
    const state = this.state.selectedState
    if (!state || state.type !== SelectionType.Repository) {
      return
    }

    this.showRepository(state.repository)
  }

  private renameBranch() {
    const state = this.state.selectedState
    if (!state || state.type !== SelectionType.Repository) {
      return
    }

    const tip = state.state.branchesState.tip
    if (tip.kind === TipState.Valid) {
      this.props.dispatcher.showPopup({
        type: PopupType.RenameBranch,
        repository: state.repository,
        branch: tip.branch,
      })
    }
  }

  private deleteBranch() {
    const state = this.state.selectedState
    if (!state || state.type !== SelectionType.Repository) {
      return
    }

    const tip = state.state.branchesState.tip

    if (tip.kind === TipState.Valid) {
      this.props.dispatcher.showPopup({
        type: PopupType.DeleteBranch,
        repository: state.repository,
        branch: tip.branch,
      })
    }
  }

  private showAddLocalRepo = () => {
    return this.props.dispatcher.showPopup({ type: PopupType.AddRepository })
  }

  private showCreateRepository = () => {
    this.props.dispatcher.showPopup({
      type: PopupType.CreateRepository,
    })
  }

  private showCloneRepo = () => {
    return this.props.dispatcher.showPopup({
      type: PopupType.CloneRepository,
      initialURL: null,
    })
  }

  private showBranches() {
    const state = this.state.selectedState
    if (!state || state.type !== SelectionType.Repository) {
      return
    }

    this.props.dispatcher.showFoldout({ type: FoldoutType.Branch })
  }

  private showAbout() {
    this.props.dispatcher.showPopup({ type: PopupType.About })
  }

  private selectChanges() {
    const state = this.state.selectedState
    if (!state || state.type !== SelectionType.Repository) {
      return
    }

    this.props.dispatcher.changeRepositorySection(
      state.repository,
      RepositorySection.Changes
    )
  }

  private selectHistory() {
    const state = this.state.selectedState
    if (!state || state.type !== SelectionType.Repository) {
      return
    }

    this.props.dispatcher.changeRepositorySection(
      state.repository,
      RepositorySection.History
    )
  }

  private push() {
    const state = this.state.selectedState
    if (!state || state.type !== SelectionType.Repository) {
      return
    }

    this.props.dispatcher.push(state.repository)
  }

  private async pull() {
    const state = this.state.selectedState
    if (!state || state.type !== SelectionType.Repository) {
      return
    }

    this.props.dispatcher.pull(state.repository)
  }

  public componentDidMount() {
    document.ondragover = document.ondrop = e => {
      e.preventDefault()
    }

    document.body.ondrop = e => {
      const files = e.dataTransfer.files
      this.handleDragAndDrop(files)
      e.preventDefault()
    }

    if (shouldRenderApplicationMenu()) {
      window.addEventListener('keydown', this.onWindowKeyDown)
      window.addEventListener('keyup', this.onWindowKeyUp)
    }
  }

  /**
   * On Windows pressing the Alt key and holding it down should
   * highlight the application menu.
   *
   * This method in conjunction with the onWindowKeyUp sets the
   * appMenuToolbarHighlight state when the Alt key (and only the
   * Alt key) is pressed.
   */
  private onWindowKeyDown = (event: KeyboardEvent) => {
    if (event.defaultPrevented) {
      return
    }

    if (this.isShowingModal) {
      return
    }

    if (shouldRenderApplicationMenu()) {
      if (event.key === 'Alt') {
        // Immediately close the menu if open and the user hits Alt. This is
        // a Windows convention.
        if (
          this.state.currentFoldout &&
          this.state.currentFoldout.type === FoldoutType.AppMenu
        ) {
          // Only close it the menu when the key is pressed if there's an open
          // menu. If there isn't we should close it when the key is released
          // instead and that's taken care of in the onWindowKeyUp function.
          if (this.state.appMenuState.length > 1) {
            this.props.dispatcher.setAppMenuState(menu => menu.withReset())
            this.props.dispatcher.closeFoldout(FoldoutType.AppMenu)
          }
        }

        this.props.dispatcher.setAccessKeyHighlightState(true)
      } else if (event.altKey && !event.ctrlKey && !event.metaKey) {
        if (this.state.appMenuState.length) {
          const candidates = this.state.appMenuState[0].items
          const menuItemForAccessKey = findItemByAccessKey(
            event.key,
            candidates
          )

          if (menuItemForAccessKey && itemIsSelectable(menuItemForAccessKey)) {
            if (menuItemForAccessKey.type === 'submenuItem') {
              this.props.dispatcher.setAppMenuState(menu =>
                menu
                  .withReset()
                  .withSelectedItem(menuItemForAccessKey)
                  .withOpenedMenu(menuItemForAccessKey, true)
              )

              this.props.dispatcher.showFoldout({
                type: FoldoutType.AppMenu,
                enableAccessKeyNavigation: true,
                openedWithAccessKey: true,
              })
            } else {
              this.props.dispatcher.executeMenuItem(menuItemForAccessKey)
            }

            event.preventDefault()
          }
        }
      } else if (!event.altKey) {
        this.props.dispatcher.setAccessKeyHighlightState(false)
      }
    }

    this.lastKeyPressed = event.key
  }

  /**
   * Open the application menu foldout when the Alt key is pressed.
   *
   * See onWindowKeyDown for more information.
   */
  private onWindowKeyUp = (event: KeyboardEvent) => {
    if (event.defaultPrevented) {
      return
    }

    if (shouldRenderApplicationMenu()) {
      if (event.key === 'Alt') {
        this.props.dispatcher.setAccessKeyHighlightState(false)

        if (this.lastKeyPressed === 'Alt') {
          if (
            this.state.currentFoldout &&
            this.state.currentFoldout.type === FoldoutType.AppMenu
          ) {
            this.props.dispatcher.setAppMenuState(menu => menu.withReset())
            this.props.dispatcher.closeFoldout(FoldoutType.AppMenu)
          } else {
            this.props.dispatcher.showFoldout({
              type: FoldoutType.AppMenu,
              enableAccessKeyNavigation: true,
              openedWithAccessKey: false,
            })
          }
        }
      }
    }
  }

  private handleDragAndDrop(fileList: FileList) {
    const paths: string[] = []
    for (let i = 0; i < fileList.length; i++) {
      const file = fileList[i]
      paths.push(file.path)
    }

    // If they're bulk adding repositories then just blindly try to add them.
    // But if they just dragged one, use the dialog so that they can initialize
    // it if needed.
    if (paths.length > 1) {
      this.addRepositories(paths)
    } else {
      this.props.dispatcher.showPopup({
        type: PopupType.AddRepository,
        path: paths[0],
      })
    }
  }

  private removeRepository = (
    repository: Repository | CloningRepository | null
  ) => {
    if (!repository) {
      return
    }

    if (repository instanceof CloningRepository || repository.missing) {
      this.props.dispatcher.removeRepositories([repository])
      return
    }

    if (this.state.askForConfirmationOnRepositoryRemoval) {
      this.props.dispatcher.showPopup({
        type: PopupType.RemoveRepository,
        repository,
      })
    } else {
      this.props.dispatcher.removeRepositories([repository])
    }
  }

  private discardChanges = (
    repository: Repository,
    files: ReadonlyArray<WorkingDirectoryFileChange>
  ) => {
    if (!repository) {
      return null
    }

    if (this.state.askForConfirmationOnDiscardChanges) {
      return (
        <DiscardChanges
          key="discard-changes"
          repository={repository}
          dispatcher={this.props.dispatcher}
          files={files}
          confirmDiscardChanges={this.state.askForConfirmationOnDiscardChanges}
          onDismissed={this.onPopupDismissed}
          onConfirmDiscardChangesChanged={this.onConfirmDiscardChangesChanged}
        />
      )
    }

    this.props.dispatcher.discardChanges(repository, files)

    return null
  }

  private onConfirmRepoRemoval = (repository: Repository) => {
    this.props.dispatcher.removeRepositories([repository])
  }

  private getRepository(): Repository | CloningRepository | null {
    const state = this.state.selectedState
    if (!state) {
      return null
    }

    return state.repository
  }

  private async addRepositories(paths: ReadonlyArray<string>) {
    const repositories = await this.props.dispatcher.addRepositories(paths)
    if (repositories.length) {
      this.props.dispatcher.selectRepository(repositories[0])
    }
  }

  private showRepositorySettings() {
    const repository = this.getRepository()

    if (!repository || repository instanceof CloningRepository) {
      return
    }
    this.props.dispatcher.showPopup({
      type: PopupType.RepositorySettings,
      repository,
    })
  }

  private viewRepositoryOnGitHub() {
    const url = this.getCurrentRepositoryGitHubURL()

    if (url) {
      this.props.dispatcher.openInBrowser(url)
      return
    }
  }

  /** Returns the URL to the current repository if hosted on GitHub */
  private getCurrentRepositoryGitHubURL() {
    const repository = this.getRepository()

    if (
      !repository ||
      repository instanceof CloningRepository ||
      !repository.gitHubRepository
    ) {
      return null
    }

    return repository.gitHubRepository.htmlURL
  }

  private openCurrentRepositoryInShell() {
    const repository = this.getRepository()
    if (!repository) {
      return
    }

    this.openInShell(repository)
  }

  private openCurrentRepositoryInExternalEditor() {
    const repository = this.getRepository()
    if (!repository) {
      return
    }

    this.openInExternalEditor(repository)
  }

  /**
   * Conditionally renders a menu bar. The menu bar is currently only rendered
   * on Windows.
   */
  private renderAppMenuBar() {
    // We only render the app menu bar on Windows
    if (!__WIN32__) {
      return null
    }

    // Have we received an app menu from the main process yet?
    if (!this.state.appMenuState.length) {
      return null
    }

    // Don't render the menu bar during the welcome flow
    if (this.state.showWelcomeFlow) {
      return null
    }

    const currentFoldout = this.state.currentFoldout

    // AppMenuBar requires us to pass a strongly typed AppMenuFoldout state or
    // null if the AppMenu foldout is not currently active.
    const foldoutState =
      currentFoldout && currentFoldout.type === FoldoutType.AppMenu
        ? currentFoldout
        : null

    return (
      <AppMenuBar
        appMenu={this.state.appMenuState}
        dispatcher={this.props.dispatcher}
        highlightAppMenuAccessKeys={this.state.highlightAccessKeys}
        foldoutState={foldoutState}
        onLostFocus={this.onMenuBarLostFocus}
      />
    )
  }

  private onMenuBarLostFocus = () => {
    // Note: This event is emitted in an animation frame separate from
    // that of the AppStore. See onLostFocusWithin inside of the AppMenuBar
    // for more details. This means that it's possible that the current
    // app state in this component's state might be out of date so take
    // caution when considering app state in this method.
    this.props.dispatcher.closeFoldout(FoldoutType.AppMenu)
    this.props.dispatcher.setAppMenuState(menu => menu.withReset())
  }

  private renderTitlebar() {
    const inFullScreen = this.state.windowState === 'full-screen'

    const menuBarActive =
      this.state.currentFoldout &&
      this.state.currentFoldout.type === FoldoutType.AppMenu

    // When we're in full-screen mode on Windows we only need to render
    // the title bar when the menu bar is active. On other platforms we
    // never render the title bar while in full-screen mode.
    if (inFullScreen) {
      if (!__WIN32__ || !menuBarActive) {
        return null
      }
    }

    const showAppIcon = __WIN32__ && !this.state.showWelcomeFlow

    return (
      <TitleBar
        showAppIcon={showAppIcon}
        titleBarStyle={this.state.titleBarStyle}
        windowState={this.state.windowState}
        windowZoomFactor={this.state.windowZoomFactor}
      >
        {this.renderAppMenuBar()}
      </TitleBar>
    )
  }

  private onPopupDismissed = () => {
    this.props.dispatcher.closePopup()
  }

  private onSignInDialogDismissed = () => {
    this.props.dispatcher.resetSignInState()
    this.onPopupDismissed()
  }

  private onContinueWithUntrustedCertificate = (
    certificate: Electron.Certificate
  ) => {
    this.props.dispatcher.closePopup()
    showCertificateTrustDialog(
      certificate,
      'Could not securely connect to the server, because its certificate is not trusted. Attackers might be trying to steal your information.\n\nTo connect unsafely, which may put your data at risk, you can “Always trust” the certificate and try again.'
    )
  }

  private onUpdateAvailableDismissed = () => {
    this.props.dispatcher.setUpdateBannerVisibility(false)
  }

  private currentPopupContent(): JSX.Element | null {
    // Hide any dialogs while we're displaying an error
    if (this.state.errors.length) {
      return null
    }

    const popup = this.state.currentPopup

    if (!popup) {
      return null
    }

    switch (popup.type) {
      case PopupType.RenameBranch:
        return (
          <RenameBranch
            key="rename-branch"
            dispatcher={this.props.dispatcher}
            repository={popup.repository}
            branch={popup.branch}
          />
        )
      case PopupType.DeleteBranch:
        return (
          <DeleteBranch
            key="delete-branch"
            dispatcher={this.props.dispatcher}
            repository={popup.repository}
            branch={popup.branch}
            onDismissed={this.onPopupDismissed}
          />
        )
      case PopupType.ConfirmDiscardChanges:
        return this.discardChanges(popup.repository, popup.files)
      case PopupType.Preferences:
        return (
          <Preferences
            key="preferences"
            initialSelectedTab={popup.initialSelectedTab}
            dispatcher={this.props.dispatcher}
            dotComAccount={this.getDotComAccount()}
            confirmRepositoryRemoval={
              this.state.askForConfirmationOnRepositoryRemoval
            }
            confirmDiscardChanges={
              this.state.askForConfirmationOnDiscardChanges
            }
            selectedExternalEditor={this.state.selectedExternalEditor}
            optOutOfUsageTracking={this.props.appStore.getStatsOptOut()}
            enterpriseAccount={this.getEnterpriseAccount()}
            onDismissed={this.onPopupDismissed}
            selectedShell={this.state.selectedShell}
          />
        )
      case PopupType.MergeBranch: {
        const repository = popup.repository
        const state = this.props.appStore.getRepositoryState(repository)

        const tip = state.branchesState.tip
        const currentBranch = tip.kind === TipState.Valid ? tip.branch : null

        return (
          <Merge
            key="merge-branch"
            dispatcher={this.props.dispatcher}
            repository={repository}
            allBranches={state.branchesState.allBranches}
            defaultBranch={state.branchesState.defaultBranch}
            recentBranches={state.branchesState.recentBranches}
            currentBranch={currentBranch}
            onDismissed={this.onPopupDismissed}
          />
        )
      }
      case PopupType.RepositorySettings: {
        const repository = popup.repository
        const state = this.props.appStore.getRepositoryState(repository)

        return (
          <RepositorySettings
            key="repository-settings"
            remote={state.remote}
            dispatcher={this.props.dispatcher}
            repository={repository}
            onDismissed={this.onPopupDismissed}
          />
        )
      }
      case PopupType.SignIn:
        return (
          <SignIn
            key="sign-in"
            signInState={this.state.signInState}
            dispatcher={this.props.dispatcher}
            onDismissed={this.onSignInDialogDismissed}
          />
        )
      case PopupType.AddRepository:
        return (
          <AddExistingRepository
            key="add-existing-repository"
            onDismissed={this.onPopupDismissed}
            dispatcher={this.props.dispatcher}
            path={popup.path}
          />
        )
      case PopupType.CreateRepository:
        return (
          <CreateRepository
            key="create-repository"
            onDismissed={this.onPopupDismissed}
            dispatcher={this.props.dispatcher}
            path={popup.path}
          />
        )
      case PopupType.CloneRepository:
        return (
          <CloneRepository
            key="clone-repository"
            dotComAccount={this.getDotComAccount()}
            enterpriseAccount={this.getEnterpriseAccount()}
            initialURL={popup.initialURL}
            onDismissed={this.onPopupDismissed}
            dispatcher={this.props.dispatcher}
            selectedTab={this.state.selectedCloneRepositoryTab}
            onTabSelected={this.onCloneRepositoriesTabSelected}
          />
        )
      case PopupType.CreateBranch: {
        const state = this.props.appStore.getRepositoryState(popup.repository)
        const branchesState = state.branchesState
        const repository = popup.repository

        if (branchesState.tip.kind === TipState.Unknown) {
          this.props.dispatcher.closePopup()
          return null
        }

        return (
          <CreateBranch
            key="create-branch"
            tip={branchesState.tip}
            defaultBranch={branchesState.defaultBranch}
            allBranches={branchesState.allBranches}
            repository={repository}
            onDismissed={this.onPopupDismissed}
            dispatcher={this.props.dispatcher}
          />
        )
      }
      case PopupType.InstallGit:
        return (
          <InstallGit
            key="install-git"
            onDismissed={this.onPopupDismissed}
            onOpenShell={this.onOpenShell}
            path={popup.path}
          />
        )
      case PopupType.About:
        return (
          <About
            key="about"
            onDismissed={this.onPopupDismissed}
            applicationName={getName()}
            applicationVersion={getVersion()}
            onCheckForUpdates={this.onCheckForUpdates}
            onShowAcknowledgements={this.showAcknowledgements}
            onShowTermsAndConditions={this.showTermsAndConditions}
          />
        )
      case PopupType.PublishRepository:
        return (
          <Publish
            key="publish"
            dispatcher={this.props.dispatcher}
            repository={popup.repository}
            accounts={this.state.accounts}
            onDismissed={this.onPopupDismissed}
          />
        )
      case PopupType.UntrustedCertificate:
        return (
          <UntrustedCertificate
            key="untrusted-certificate"
            certificate={popup.certificate}
            url={popup.url}
            onDismissed={this.onPopupDismissed}
            onContinue={this.onContinueWithUntrustedCertificate}
          />
        )
      case PopupType.Acknowledgements:
        return (
          <Acknowledgements
            key="acknowledgements"
            onDismissed={this.onPopupDismissed}
            applicationVersion={getVersion()}
          />
        )
      case PopupType.RemoveRepository:
        return (
          <ConfirmRemoveRepository
            repository={popup.repository}
            onConfirmation={this.onConfirmRepoRemoval}
            onDismissed={this.onPopupDismissed}
          />
        )
      case PopupType.TermsAndConditions:
        return <TermsAndConditions onDismissed={this.onPopupDismissed} />
      case PopupType.PushBranchCommits:
        return (
          <PushBranchCommits
            dispatcher={this.props.dispatcher}
            repository={popup.repository}
            branch={popup.branch}
            unPushedCommits={popup.unPushedCommits}
            onConfirm={this.openPullRequestOnGithub}
            onDismissed={this.onPopupDismissed}
          />
        )
      case PopupType.CLIInstalled:
        return <CLIInstalled onDismissed={this.onPopupDismissed} />
      case PopupType.GenericGitAuthentication:
        return (
          <GenericGitAuthentication
            hostname={popup.hostname}
            onDismiss={this.onPopupDismissed}
            onSave={this.onSaveCredentials}
            retryAction={popup.retryAction}
          />
        )
      case PopupType.ExternalEditorFailed:
        const openPreferences = popup.openPreferences
        const suggestAtom = popup.suggestAtom

        return (
          <EditorError
            key="editor-error"
            message={popup.message}
            onDismissed={this.onPopupDismissed}
            showPreferencesDialog={this.onShowAdvancedPreferences}
            viewPreferences={openPreferences}
            suggestAtom={suggestAtom}
          />
        )
      case PopupType.OpenShellFailed:
        return (
          <ShellError
            key="shell-error"
            message={popup.message}
            onDismissed={this.onPopupDismissed}
            showPreferencesDialog={this.onShowAdvancedPreferences}
          />
        )
      case PopupType.InitializeLFS:
        return (
          <InitializeLFS
            repositories={popup.repositories}
            onDismissed={this.onPopupDismissed}
            onInitialize={this.initializeLFS}
          />
        )
      default:
        return assertNever(popup, `Unknown popup type: ${popup}`)
    }
  }

  private initializeLFS = (repositories: ReadonlyArray<Repository>) => {
    this.props.dispatcher.installLFSHooks(repositories)
    this.onPopupDismissed()
  }

  private onCloneRepositoriesTabSelected = (tab: CloneRepositoryTab) => {
    this.props.dispatcher.changeCloneRepositoriesTab(tab)
  }

  private onShowAdvancedPreferences = () => {
    this.props.dispatcher.showPopup({
      type: PopupType.Preferences,
      initialSelectedTab: PreferencesTab.Advanced,
    })
  }

  private onOpenShell = (path: string) => {
    this.props.dispatcher.openShell(path)
    this.onPopupDismissed()
  }

  private onSaveCredentials = async (
    hostname: string,
    username: string,
    password: string,
    retryAction: RetryAction
  ) => {
    this.onPopupDismissed()

    await this.props.dispatcher.saveGenericGitCredentials(
      hostname,
      username,
      password
    )

    this.props.dispatcher.performRetry(retryAction)
  }

  private onCheckForUpdates = () => {
    this.checkForUpdates(false)
  }

  private showAcknowledgements = () => {
    this.props.dispatcher.showPopup({ type: PopupType.Acknowledgements })
  }

  private showTermsAndConditions = () => {
    this.props.dispatcher.showPopup({ type: PopupType.TermsAndConditions })
  }

  private renderPopup() {
    return (
      <CSSTransitionGroup
        transitionName="modal"
        component="div"
        transitionEnterTimeout={dialogTransitionEnterTimeout}
        transitionLeaveTimeout={dialogTransitionLeaveTimeout}
      >
        {this.currentPopupContent()}
      </CSSTransitionGroup>
    )
  }

  private renderZoomInfo() {
    return <ZoomInfo windowZoomFactor={this.state.windowZoomFactor} />
  }

  private renderFullScreenInfo() {
    return <FullScreenInfo windowState={this.state.windowState} />
  }

  private clearError = (error: Error) => {
    this.props.dispatcher.clearError(error)
  }

  private onConfirmDiscardChangesChanged = (value: boolean) => {
    this.setState({ askForConfirmationOnDiscardChanges: value })
    this.props.dispatcher.setConfirmDiscardChangesSetting(value)
  }

  private renderAppError() {
    return (
      <AppError
        errors={this.state.errors}
        onClearError={this.clearError}
        onShowPopup={this.showPopup}
      />
    )
  }

  private showPopup = (popup: Popup) => {
    this.props.dispatcher.showPopup(popup)
  }

  private renderApp() {
    return (
      <div id="desktop-app-contents">
        {this.renderToolbar()}
        {this.renderUpdateBanner()}
        {this.renderRepository()}
        {this.renderPopup()}
        {this.renderAppError()}
      </div>
    )
  }

  private renderRepositoryList = (): JSX.Element => {
    const selectedRepository = this.state.selectedState
      ? this.state.selectedState.repository
      : null
    const externalEditorLabel = this.state.selectedExternalEditor
    const shellLabel = this.state.selectedShell
    const filterText = this.state.repositoryFilterText
    return (
      <RepositoriesList
        filterText={filterText}
        onFilterTextChanged={this.onRepositoryFilterTextChanged}
        selectedRepository={selectedRepository}
        onSelectionChanged={this.onSelectionChanged}
        repositories={this.state.repositories}
        onRemoveRepository={this.removeRepository}
        onClose={this.onCloseRepositoryList}
        onOpenInShell={this.openInShell}
        onShowRepository={this.showRepository}
        onOpenInExternalEditor={this.openInExternalEditor}
        externalEditorLabel={externalEditorLabel}
        shellLabel={shellLabel}
      />
    )
  }

  private openInShell = (repository: Repository | CloningRepository) => {
    if (!(repository instanceof Repository)) {
      return
    }

    this.props.dispatcher.openShell(repository.path)
  }

  private openInExternalEditor = (
    repository: Repository | CloningRepository
  ) => {
    if (!(repository instanceof Repository)) {
      return
    }

    this.props.dispatcher.openInExternalEditor(repository.path)
  }

  private showRepository = (repository: Repository | CloningRepository) => {
    if (!(repository instanceof Repository)) {
      return
    }

    shell.showItemInFolder(repository.path)
  }

  private onCloseRepositoryList = () => {
    this.props.dispatcher.closeFoldout(FoldoutType.Repository)
  }

  private onRepositoryDropdownStateChanged = (newState: DropdownState) => {
    newState === 'open'
      ? this.props.dispatcher.showFoldout({ type: FoldoutType.Repository })
      : this.props.dispatcher.closeFoldout(FoldoutType.Repository)
  }

  private renderRepositoryToolbarButton() {
    const selection = this.state.selectedState

    const repository = selection ? selection.repository : null

    let icon: OcticonSymbol
    let title: string
    if (repository) {
      icon = iconForRepository(repository)
      title = repository.name
    } else {
      icon = OcticonSymbol.repo
      title = __DARWIN__ ? 'Select a Repository' : 'Select a repository'
    }

    const isOpen =
      this.state.currentFoldout &&
      this.state.currentFoldout.type === FoldoutType.Repository

    const currentState: DropdownState = isOpen ? 'open' : 'closed'

    const foldoutStyle: React.CSSProperties = {
      position: 'absolute',
      marginLeft: 0,
      minWidth: this.state.sidebarWidth,
      height: '100%',
      top: 0,
    }

    return (
      <ToolbarDropdown
        icon={icon}
        title={title}
        description={__DARWIN__ ? 'Current Repository' : 'Current repository'}
        foldoutStyle={foldoutStyle}
        onDropdownStateChanged={this.onRepositoryDropdownStateChanged}
        dropdownContentRenderer={this.renderRepositoryList}
        dropdownState={currentState}
      />
    )
  }

  private renderPushPullToolbarButton() {
    const selection = this.state.selectedState
    if (!selection || selection.type !== SelectionType.Repository) {
      return null
    }

    const state = selection.state
    const remoteName = state.remote ? state.remote.name : null
    const progress = state.pushPullFetchProgress

    const tip = selection.state.branchesState.tip
    const branchExists = tip.kind === TipState.Valid

    return (
      <PushPullButton
        dispatcher={this.props.dispatcher}
        repository={selection.repository}
        aheadBehind={state.aheadBehind}
        remoteName={remoteName}
        lastFetched={state.lastFetched}
        networkActionInProgress={state.isPushPullFetchInProgress}
        branchExists={branchExists}
        progress={progress}
      />
    )
  }

  private showCreateBranch = () => {
    const selection = this.state.selectedState

    // NB: This should never happen but in the case someone
    // manages to delete the last repository while the drop down is
    // open we'll just bail here.
    if (!selection || selection.type !== SelectionType.Repository) {
      return
    }

    // We explicitly disable the menu item in this scenario so this
    // should never happen.
    if (selection.state.branchesState.tip.kind === TipState.Unknown) {
      return
    }

    const repository = selection.repository

    return this.props.dispatcher.showPopup({
      type: PopupType.CreateBranch,
      repository,
    })
  }

  private openPullRequest() {
    const selection = this.state.selectedState

    if (!selection || selection.type !== SelectionType.Repository) {
      return
    }

    const tip = selection.state.branchesState.tip

    if (tip.kind !== TipState.Valid) {
      return
    }

    const dispatcher = this.props.dispatcher
    const repository = selection.repository
    const branch = tip.branch
    const aheadBehind = selection.state.aheadBehind

    if (!aheadBehind) {
      dispatcher.showPopup({
        type: PopupType.PushBranchCommits,
        repository,
        branch,
      })
    } else if (aheadBehind.ahead > 0) {
      dispatcher.showPopup({
        type: PopupType.PushBranchCommits,
        repository,
        branch,
        unPushedCommits: aheadBehind.ahead,
      })
    } else {
      this.openPullRequestOnGithub(repository, branch)
    }
  }

  private openPullRequestOnGithub = (
    repository: Repository,
    branch: Branch
  ) => {
    const gitHubRepository = repository.gitHubRepository

    if (!gitHubRepository || !gitHubRepository.htmlURL) {
      return
    }

    const baseURL = `${gitHubRepository.htmlURL}/pull/new/${branch.nameWithoutRemote}`

    this.props.dispatcher.openInBrowser(baseURL)
  }

  private onBranchDropdownStateChanged = (newState: DropdownState) => {
    newState === 'open'
      ? this.props.dispatcher.showFoldout({ type: FoldoutType.Branch })
      : this.props.dispatcher.closeFoldout(FoldoutType.Branch)
  }

  private renderBranchToolbarButton(): JSX.Element | null {
    const selection = this.state.selectedState

    if (!selection || selection.type !== SelectionType.Repository) {
      return null
    }

    const currentFoldout = this.state.currentFoldout
    const isOpen =
      !!currentFoldout && currentFoldout.type === FoldoutType.Branch

    return (
      <BranchDropdown
        dispatcher={this.props.dispatcher}
        isOpen={isOpen}
        onDropDownStateChanged={this.onBranchDropdownStateChanged}
        repository={selection.repository}
        repositoryState={selection.state}
      />
    )
  }

  private renderUpdateBanner() {
    if (!this.state.isUpdateAvailableBannerVisible) {
      return null
    }

    const releaseNotesUri = 'https://desktop.github.com/release-notes/'

    return (
      <UpdateAvailable
        releaseNotesLink={releaseNotesUri}
        onDismissed={this.onUpdateAvailableDismissed}
      />
    )
  }

  private renderToolbar() {
    return (
      <Toolbar id="desktop-app-toolbar">
        <div
          className="sidebar-section"
          style={{ width: this.state.sidebarWidth }}
        >
          {this.renderRepositoryToolbarButton()}
        </div>
        {this.renderBranchToolbarButton()}
        {this.renderPushPullToolbarButton()}
      </Toolbar>
    )
  }

  private renderRepository() {
    const state = this.state
    if (state.repositories.length < 1) {
      return (
        <BlankSlateView
          onCreate={this.showCreateRepository}
          onClone={this.showCloneRepo}
          onAdd={this.showAddLocalRepo}
        />
      )
    }

    const selectedState = state.selectedState
    if (!selectedState) {
      return <NoRepositorySelected />
    }

    if (selectedState.type === SelectionType.Repository) {
      return (
        <RepositoryView
          repository={selectedState.repository}
          state={selectedState.state}
          dispatcher={this.props.dispatcher}
          emoji={this.state.emoji}
          sidebarWidth={this.state.sidebarWidth}
          commitSummaryWidth={this.state.commitSummaryWidth}
          issuesStore={this.props.appStore.issuesStore}
          gitHubUserStore={this.props.appStore.gitHubUserStore}
          onViewCommitOnGitHub={this.onViewCommitOnGitHub}
          imageDiffType={this.state.imageDiffType}
        />
      )
    } else if (selectedState.type === SelectionType.CloningRepository) {
      return (
        <CloningRepositoryView
          repository={selectedState.repository}
          progress={selectedState.progress}
        />
      )
    } else if (selectedState.type === SelectionType.MissingRepository) {
      return (
        <MissingRepository
          repository={selectedState.repository}
          dispatcher={this.props.dispatcher}
        />
      )
    } else {
      return assertNever(selectedState, `Unknown state: ${selectedState}`)
    }
  }

  private renderWelcomeFlow() {
    return (
      <Welcome
        dispatcher={this.props.dispatcher}
        appStore={this.props.appStore}
        signInState={this.state.signInState}
      />
    )
  }

  public render() {
    if (this.loading) {
      return null
    }

    const className = this.state.appIsFocused ? 'focused' : 'blurred'

    return (
      <div id="desktop-app-chrome" className={className}>
        {this.renderTitlebar()}
        {this.state.showWelcomeFlow ? (
          this.renderWelcomeFlow()
        ) : (
          this.renderApp()
        )}
        {this.renderZoomInfo()}
        {this.renderFullScreenInfo()}
      </div>
    )
  }

  private onRepositoryFilterTextChanged = (text: string) => {
    this.props.dispatcher.setRepositoryFilterText(text)
  }

  private onSelectionChanged = (repository: Repository | CloningRepository) => {
    this.props.dispatcher.selectRepository(repository)
    this.props.dispatcher.closeFoldout(FoldoutType.Repository)
  }

  private onViewCommitOnGitHub = async (SHA: string) => {
    const repository = this.getRepository()

    if (
      !repository ||
      repository instanceof CloningRepository ||
      !repository.gitHubRepository
    ) {
      return
    }

    const baseURL = repository.gitHubRepository.htmlURL

    if (baseURL) {
      this.props.dispatcher.openInBrowser(`${baseURL}/commit/${SHA}`)
    }
  }
}

function NoRepositorySelected() {
  return <div className="panel blankslate">No repository selected</div>
}<|MERGE_RESOLUTION|>--- conflicted
+++ resolved
@@ -73,12 +73,9 @@
 import { GenericGitAuthentication } from './generic-git-auth'
 import { RetryAction } from '../lib/retry-actions'
 import { ShellError } from './shell'
-<<<<<<< HEAD
 import { WorkingDirectoryFileChange } from '../models/status'
-=======
 import { InitializeLFS } from './lfs'
 import { CloneRepositoryTab } from '../models/clone-repository-tab'
->>>>>>> 4560a7e4
 
 /** The interval at which we should check for updates. */
 const UpdateCheckInterval = 1000 * 60 * 60 * 4

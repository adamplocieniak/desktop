import { debounce } from 'lodash'
import React, { Component } from 'react'

interface IAriaLiveContainerProps {
  /**
   * There is a common pattern that we may need to announce a message in
   * response to user input. Unfortunately, aria-live announcements are
   * interrupted by continued user input. We can force a rereading of a message
   * by appending an invisible character when the user finishes their input.
   *
   * For example, we have a search filter for a list of branches and we need to
   * announce how may results are found. Say a list of branches and the user
   * types "ma", the message becomes "1 result", but if they continue to type
   * "main" the message will have been interrupted.
   *
   * This prop allows us to pass in when the user input changes. This can either
   * be directly passing in the user input on change or a boolean representing
   * when we want the message re-read. We can append the invisible character to
   * force the screen reader to read the message again after each input. To
   * prevent the message from being read too much, we debounce the message.
   */
  readonly trackedUserInput?: string | boolean

  /** Optional id that can be used to associate the message to a control */
  readonly id?: string
}

interface IAriaLiveContainerState {
  /** The generated message for the screen reader */
  readonly message: JSX.Element | null
}

/**
 * This component encapsulates aria-live containers, which are used to
 * communicate changes to screen readers. The container is hidden from
 * view, but the screen reader will read the contents of the container
 * when it changes.
 *
 * It also allows to make an invisible change in the content in order to force
 * the screen reader to read the content again. This is useful when the content
 * is the same but the screen reader should read it again.
 */
export class AriaLiveContainer extends Component<
  IAriaLiveContainerProps,
  IAriaLiveContainerState
> {
  private suffix: string = ''
  private onTrackedInputChanged = debounce(() => {
    this.setState({ message: this.buildMessage() })
  }, 1000)

  public constructor(props: IAriaLiveContainerProps) {
    super(props)

    this.state = {
      message: this.props.children !== null ? this.buildMessage() : null,
    }
  }

  public componentDidUpdate(prevProps: IAriaLiveContainerProps) {
    if (prevProps.trackedUserInput === this.props.trackedUserInput) {
      return
    }

    this.onTrackedInputChanged()
  }

  public componentWillUnmount() {
    this.onTrackedInputChanged.cancel()
  }

  private buildMessage() {
    // We need to toggle from two non-breaking spaces to one non-breaking space
    // because VoiceOver does not detect the empty string as a change.
    this.suffix = this.suffix === '\u00A0\u00A0' ? '\u00A0' : '\u00A0\u00A0'

    return (
      <>
        {this.props.children}
        {this.suffix}
      </>
    )
  }

  public render() {
    return (
      <div
        id={this.props.id}
        className="sr-only"
        aria-live="polite"
        aria-atomic="true"
      >
<<<<<<< HEAD
        {this.props.trackedUserInput === undefined
          ? this.props.children
          : this.state.message}
=======
        {this.props.children ? this.state.message : ''}
>>>>>>> 41d78552
      </div>
    )
  }
}<|MERGE_RESOLUTION|>--- conflicted
+++ resolved
@@ -90,13 +90,7 @@
         aria-live="polite"
         aria-atomic="true"
       >
-<<<<<<< HEAD
-        {this.props.trackedUserInput === undefined
-          ? this.props.children
-          : this.state.message}
-=======
         {this.props.children ? this.state.message : ''}
->>>>>>> 41d78552
       </div>
     )
   }

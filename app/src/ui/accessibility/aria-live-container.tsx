import { debounce } from 'lodash'
import React, { Component } from 'react'

export interface IAccessibleMessage {
  /** A message presented via an aria-live component. */
  screenReaderMessage: string

  /** A message visually displayed to the user. */
  displayedMessage: string | JSX.Element
}

interface IAriaLiveContainerProps {
  /** The content that will be read by the screen reader.
   *
   * Original solution used props.children, but we ran into invisible tab
   * issues when the message has a link. Thus, we are using a prop instead to
   * require the message to be a string.
   */
  readonly message: string | null

  /**
   * There is a common pattern that we may need to announce a message in
   * response to user input. Unfortunately, aria-live announcements are
   * interrupted by continued user input. We can force a rereading of a message
   * by appending an invisible character when the user finishes their input.
   *
   * For example, we have a search filter for a list of branches and we need to
   * announce how may results are found. Say a list of branches and the user
   * types "ma", the message becomes "1 result", but if they continue to type
   * "main" the message will have been interrupted.
   *
   * This prop allows us to pass in when the user input changes. This can either
   * be directly passing in the user input on change or a boolean representing
   * when we want the message re-read. We can append the invisible character to
   * force the screen reader to read the message again after each input. To
   * prevent the message from being read too much, we debounce the message.
   */
  readonly trackedUserInput?: string | boolean

  /** Optional id that can be used to associate the message to a control */
  readonly id?: string
}

interface IAriaLiveContainerState {
  /** The generated message for the screen reader */
  readonly message: JSX.Element | null
}

/**
 * This component encapsulates aria-live containers, which are used to
 * communicate changes to screen readers. The container is hidden from
 * view, but the screen reader will read the contents of the container
 * when it changes.
 *
 * It also allows to make an invisible change in the content in order to force
 * the screen reader to read the content again. This is useful when the content
 * is the same but the screen reader should read it again.
 */
export class AriaLiveContainer extends Component<
  IAriaLiveContainerProps,
  IAriaLiveContainerState
> {
  private suffix: string = ''
  private onTrackedInputChanged = debounce(() => {
    this.setState({ message: this.buildMessage() })
  }, 1000)

  public constructor(props: IAriaLiveContainerProps) {
    super(props)

    this.state = {
      message: this.props.message !== null ? this.buildMessage() : null,
    }
  }

  public componentDidUpdate(prevProps: IAriaLiveContainerProps) {
    if (prevProps.trackedUserInput === this.props.trackedUserInput) {
      return
    }

    this.onTrackedInputChanged()
  }

  public componentWillUnmount() {
    this.onTrackedInputChanged.cancel()
  }

  private buildMessage() {
    // We need to toggle from two non-breaking spaces to one non-breaking space
    // because VoiceOver does not detect the empty string as a change.
    this.suffix = this.suffix === '\u00A0\u00A0' ? '\u00A0' : '\u00A0\u00A0'

    return (
      <>
        {this.props.message}
        {this.suffix}
      </>
    )
  }

  private renderMessage() {
    // We are just using this as a typical aria-live container where the message
    // changes per usage - no need to force re-reading of the same message.
    if (this.props.trackedUserInput === undefined) {
      return this.props.children
    }

    // We are using this as a container to force re-reading of the same message,
    // so we are re-building message based on user input changes.
    // If we get a null for the children, go ahead an empty out the
    // message so we don't get an erroneous reading of a message after it is
    // gone.
    return this.props.children !== null ? this.state.message : ''
  }

  public render() {
    return (
      <div
        id={this.props.id}
        className="sr-only"
        aria-live="polite"
        aria-atomic="true"
      >
<<<<<<< HEAD
        {this.state.message}
=======
        {this.renderMessage()}
>>>>>>> 0de2697b
      </div>
    )
  }
}<|MERGE_RESOLUTION|>--- conflicted
+++ resolved
@@ -102,7 +102,7 @@
     // We are just using this as a typical aria-live container where the message
     // changes per usage - no need to force re-reading of the same message.
     if (this.props.trackedUserInput === undefined) {
-      return this.props.children
+      return this.props.message
     }
 
     // We are using this as a container to force re-reading of the same message,
@@ -110,7 +110,7 @@
     // If we get a null for the children, go ahead an empty out the
     // message so we don't get an erroneous reading of a message after it is
     // gone.
-    return this.props.children !== null ? this.state.message : ''
+    return this.props.message !== null ? this.state.message : ''
   }
 
   public render() {
@@ -121,11 +121,7 @@
         aria-live="polite"
         aria-atomic="true"
       >
-<<<<<<< HEAD
-        {this.state.message}
-=======
         {this.renderMessage()}
->>>>>>> 0de2697b
       </div>
     )
   }

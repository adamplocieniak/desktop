--- conflicted
+++ resolved
@@ -72,7 +72,7 @@
   const remoteName =
     branch.type === BranchType.Remote
       ? branch.remoteName
-      : branch.upstreamRemote
+      : branch.upstreamRemoteName
 
   // This should not happen - a remote branch should have a remote.
   if (remoteName === null) {
@@ -133,46 +133,8 @@
     await deleteLocalBranch(repository, branch.name)
   }
 
-<<<<<<< HEAD
   if (includeRemote || branch.type === BranchType.Remote) {
     await deleteRemoteBranch(repository, branch, account)
-=======
-  const remoteName = branch.upstreamRemoteName
-
-  if (includeRemote && remoteName) {
-    const networkArguments = await gitNetworkArguments(repository, account)
-    const remoteUrl =
-      (await getRemoteURL(repository, remoteName).catch(err => {
-        // If we can't get the URL then it's very unlikely Git will be able to
-        // either and the push will fail. The URL is only used to resolve the
-        // proxy though so it's not critical.
-        log.error(`Could not resolve remote url for remote ${remoteName}`, err)
-        return null
-      })) || getFallbackUrlForProxyResolve(account, repository)
-
-    const args = [
-      ...networkArguments,
-      'push',
-      remoteName,
-      `:${branch.nameWithoutRemote}`,
-    ]
-
-    // If the user is not authenticated, the push is going to fail
-    // Let this propagate and leave it to the caller to handle
-    const result = await git(args, repository.path, 'deleteRemoteBranch', {
-      env: await envForRemoteOperation(account, remoteUrl),
-      expectedErrors: new Set<DugiteError>([DugiteError.BranchDeletionFailed]),
-    })
-
-    // It's possible that the delete failed because the ref has already
-    // been deleted on the remote. If we identify that specific
-    // error we can safely remote our remote ref which is what would
-    // happen if the push didn't fail.
-    if (result.gitError === DugiteError.BranchDeletionFailed) {
-      const ref = `refs/remotes/${remoteName}/${branch.nameWithoutRemote}`
-      await deleteRef(repository, ref)
-    }
->>>>>>> 17b40f48
   }
 
   return true

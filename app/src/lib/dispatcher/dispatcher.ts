import { ipcRenderer } from 'electron'
import { User, IUser } from '../../models/user'
import { Repository, IRepository } from '../../models/repository'
import { WorkingDirectoryFileChange, FileChange } from '../../models/status'
import { DiffSelection } from '../../models/diff'
import { RepositorySection, Popup, Foldout, IAppError, FoldoutType } from '../app-state'
import { Action } from './actions'
import { AppStore } from './app-store'
import { CloningRepository } from './cloning-repositories-store'
import { Branch } from '../../models/branch'
import { Commit } from '../../models/commit'
import { IAPIUser } from '../../lib/api'
import { GitHubRepository } from '../../models/github-repository'
import { ICommitMessage } from './git-store'
import { v4 as guid } from 'uuid'
import { executeMenuItem } from '../../ui/main-process-proxy'
import { AppMenu, ExecutableMenuItem } from '../../models/app-menu'
import { ILaunchStats } from '../stats'

/**
 * Extend Error so that we can create new Errors with a callstack different from
 * the callsite.
 */
class IPCError extends Error {
  public readonly message: string
  public readonly stack: string

  public constructor(name: string, message: string, stack: string) {
    super(name)
    this.name = name
    this.message = message
    this.stack = stack
  }
}

interface IResult<T> {
  type: 'result'
  readonly result: T
}

interface IError {
  type: 'error'
  readonly error: Error
}

type IPCResponse<T> = IResult<T> | IError

/**
 * The Dispatcher acts as the hub for state. The StateHub if you will. It
 * decouples the consumer of state from where/how it is stored.
 */
export class Dispatcher {
  private appStore: AppStore

  public constructor(appStore: AppStore) {
    this.appStore = appStore

    ipcRenderer.on('shared/did-update', (event, args) => this.onSharedDidUpdate(event, args))
  }

  public async loadInitialState(): Promise<void> {
    const users = await this.loadUsers()
    const repositories = await this.loadRepositories()
    this.appStore._loadFromSharedProcess(users, repositories)
  }

  private dispatchToSharedProcess<T>(action: Action): Promise<T> {
    return this.send(action.name, action)
  }

  private send<T>(name: string, args: Object): Promise<T> {
    return new Promise<T>((resolve, reject) => {

      const requestGuid = guid()
      ipcRenderer.once(`shared/response/${requestGuid}`, (event: any, args: any[]) => {
        const response: IPCResponse<T> = args[0]
        if (response.type === 'result') {
          resolve(response.result)
        } else {
          const errorInfo = response.error
          const error = new IPCError(errorInfo.name, errorInfo.message, errorInfo.stack || '')
          if (__DEV__) {
            console.error(`Error from IPC in response to ${name}:`)
            console.error(error)
          }

          reject(error)
        }
      })

      ipcRenderer.send('shared/request', [ { guid: requestGuid, name, args } ])
    })
  }

  private onSharedDidUpdate(event: Electron.IpcRendererEvent, args: any[]) {
    const state: {repositories: ReadonlyArray<IRepository>, users: ReadonlyArray<IUser>} = args[0].state
    const inflatedUsers = state.users.map(User.fromJSON)
    const inflatedRepositories = state.repositories.map(Repository.fromJSON)
    this.appStore._loadFromSharedProcess(inflatedUsers, inflatedRepositories)
  }

  /** Get the users */
  private async loadUsers(): Promise<ReadonlyArray<User>> {
    const json = await this.dispatchToSharedProcess<ReadonlyArray<IUser>>({ name: 'get-users' })
    return json.map(User.fromJSON)
  }

  /** Get the repositories the user has added to the app. */
  private async loadRepositories(): Promise<ReadonlyArray<Repository>> {
    const json = await this.dispatchToSharedProcess<ReadonlyArray<IRepository>>({ name: 'get-repositories' })
    return json.map(Repository.fromJSON)
  }

  /**
   * Add the repositories at the given paths. If a path isn't a repository, then
   * this will post an error to that affect.
   */
  public async addRepositories(paths: ReadonlyArray<string>): Promise<ReadonlyArray<Repository>> {
    const validatedPaths = new Array<string>()
    for (const path of paths) {
      const validatedPath = await this.appStore._validatedRepositoryPath(path)
      if (validatedPath) {
        validatedPaths.push(validatedPath)
      } else {
        this.postError({ name: 'add-repository', message: `${path} isn't a git repository.` })
      }
    }

    const json = await this.dispatchToSharedProcess<ReadonlyArray<IRepository>>({ name: 'add-repositories', paths: validatedPaths })
    const addedRepositories = json.map(Repository.fromJSON)

    const refreshedRepositories = new Array<Repository>()
    for (const repository of addedRepositories) {
      const refreshedRepository = await this.refreshGitHubRepositoryInfo(repository)
      refreshedRepositories.push(refreshedRepository)
    }

    return refreshedRepositories
  }

  /** Remove the repositories represented by the given IDs from local storage. */
  public async removeRepositories(repositories: ReadonlyArray<Repository | CloningRepository>): Promise<void> {
    const localRepositories = repositories.filter(r => r instanceof Repository) as ReadonlyArray<Repository>
    const cloningRepositories = repositories.filter(r => r instanceof CloningRepository) as ReadonlyArray<CloningRepository>
    cloningRepositories.forEach(r => {
      this.appStore._removeCloningRepository(r)
    })

    const repositoryIDs = localRepositories.map(r => r.id)
    await this.dispatchToSharedProcess<ReadonlyArray<number>>({ name: 'remove-repositories', repositoryIDs })

    this.showFoldout({ type: FoldoutType.Repository, expandAddRepository: false })
  }

  /** Refresh the associated GitHub repository. */
  public async refreshGitHubRepositoryInfo(repository: Repository): Promise<Repository> {
    const refreshedRepository = await this.appStore._repositoryWithRefreshedGitHubRepository(repository)
    if (refreshedRepository === repository) { return refreshedRepository }

    const repo = await this.dispatchToSharedProcess<IRepository>({ name: 'update-github-repository', repository: refreshedRepository })
    return Repository.fromJSON(repo)
  }

  /** Load the history for the repository. */
  public loadHistory(repository: Repository): Promise<void> {
    return this.appStore._loadHistory(repository)
  }

  /** Load the next batch of history for the repository. */
  public loadNextHistoryBatch(repository: Repository): Promise<void> {
    return this.appStore._loadNextHistoryBatch(repository)
  }

  /** Load the changed files for the current history selection. */
  public loadChangedFilesForCurrentSelection(repository: Repository): Promise<void> {
    return this.appStore._loadChangedFilesForCurrentSelection(repository)
  }

  /**
   * Change the selected commit in the history view.
   *
   * @param repository The currently active repository instance
   *
   * @param sha The object id of one of the commits currently
   *            the history list, represented as a SHA-1 hash
   *            digest. This should match exactly that of Commit.Sha
   */
  public changeHistoryCommitSelection(repository: Repository, sha: string): Promise<void> {
    return this.appStore._changeHistoryCommitSelection(repository, sha)
  }

  /**
   * Change the selected changed file in the history view.
   *
   * @param repository The currently active repository instance
   *
   * @param file A FileChange instance among those available in
   *            IHistoryState.changedFiles
   */
  public changeHistoryFileSelection(repository: Repository, file: FileChange): Promise<void> {
    return this.appStore._changeHistoryFileSelection(repository, file)
  }

  /** Select the repository. */
  public selectRepository(repository: Repository | CloningRepository): Promise<void> {
    return this.appStore._selectRepository(repository)
  }

  /** Load the working directory status. */
  public loadStatus(repository: Repository): Promise<void> {
    return this.appStore._loadStatus(repository)
  }

  /** Change the selected section in the repository. */
  public changeRepositorySection(repository: Repository, section: RepositorySection): Promise<void> {
    return this.appStore._changeRepositorySection(repository, section)
  }

  /** Change the currently selected file in Changes. */
  public changeChangesSelection(repository: Repository, selectedFile: WorkingDirectoryFileChange): Promise<void> {
    return this.appStore._changeChangesSelection(repository, selectedFile)
  }

  /**
   * Commit the changes which were marked for inclusion, using the given commit
   * summary and description.
   */
  public async commitIncludedChanges(repository: Repository, message: ICommitMessage): Promise<boolean> {
    return this.appStore._commitIncludedChanges(repository, message)
  }

  /** Change the file's includedness. */
  public changeFileIncluded(repository: Repository, file: WorkingDirectoryFileChange, include: boolean): Promise<void> {
    return this.appStore._changeFileIncluded(repository, file, include)
  }

  /** Change the file's line selection state. */
  public changeFileLineSelection(repository: Repository, file: WorkingDirectoryFileChange, diffSelection: DiffSelection): Promise<void> {
    return this.appStore._changeFileLineSelection(repository, file, diffSelection)
  }

  /** Change the Include All state. */
  public changeIncludeAllFiles(repository: Repository, includeAll: boolean): Promise<void> {
    return this.appStore._changeIncludeAllFiles(repository, includeAll)
  }

  /**
   * Refresh the repository. This would be used, e.g., when the app gains focus.
   */
  public refreshRepository(repository: Repository): Promise<void> {
    return this.appStore._refreshRepository(repository)
  }

  /** Show the popup. This will close any current popup. */
  public showPopup(popup: Popup): Promise<void> {
    return this.appStore._showPopup(popup)
  }

  /** Close the current popup. */
  public closePopup(): Promise<void> {
    return this.appStore._closePopup()
  }

  /** Show the foldout. This will close any current popup. */
  public showFoldout(foldout: Foldout): Promise<void> {
    return this.appStore._showFoldout(foldout)
  }

  /** Close the current foldout. */
  public closeFoldout(): Promise<void> {
    return this.appStore._closeFoldout()
  }

  /** Create a new branch from the given starting point and check it out. */
  public createBranch(repository: Repository, name: string, startPoint: string): Promise<void> {
    return this.appStore._createBranch(repository, name, startPoint)
  }

  /** Check out the given branch. */
  public checkoutBranch(repository: Repository, name: string): Promise<void> {
    return this.appStore._checkoutBranch(repository, name)
  }

  /** Push the current branch. */
  public push(repository: Repository): Promise<void> {
    return this.appStore._push(repository)
  }

  /** Pull the current branch. */
  public pull(repository: Repository): Promise<void> {
    return this.appStore._pull(repository)
  }

  /** Publish the repository to GitHub with the given properties. */
  public async publishRepository(repository: Repository, name: string, description: string, private_: boolean, account: User, org: IAPIUser | null): Promise<Repository> {
    await this.appStore._publishRepository(repository, name, description, private_, account, org)
    return this.refreshGitHubRepositoryInfo(repository)
  }

  /** Post the given error. */
  public postError(error: IAppError): Promise<void> {
    return this.appStore._postError(error)
  }

  /** Clear the given error. */
  public clearError(error: IAppError): Promise<void> {
    return this.appStore._clearError(error)
  }

  /** Clone the repository to the path. */
  public async clone(url: string, path: string, user: User | null): Promise<void> {
    const { promise, repository } = this.appStore._clone(url, path, user)
    await this.selectRepository(repository)
    await promise

    const addedRepositories = await this.addRepositories([ path ])
    await this.selectRepository(addedRepositories[0])
  }

  /** Rename the branch to a new name. */
  public renameBranch(repository: Repository, branch: Branch, newName: string): Promise<void> {
    return this.appStore._renameBranch(repository, branch, newName)
  }

  /**
   * Delete the branch. This will delete both the local branch and the remote
   * branch, and then check out the default branch.
   */
  public deleteBranch(repository: Repository, branch: Branch): Promise<void> {
    return this.appStore._deleteBranch(repository, branch)
  }

  /** Discard the changes to the given files. */
  public discardChanges(repository: Repository, files: ReadonlyArray<WorkingDirectoryFileChange>): Promise<void> {
    return this.appStore._discardChanges(repository, files)
  }

  /** Undo the given commit. */
  public undoCommit(repository: Repository, commit: Commit): Promise<void> {
    return this.appStore._undoCommit(repository, commit)
  }

  /** Clear the contextual commit message. */
  public clearContextualCommitMessage(repository: Repository): Promise<void> {
    return this.appStore._clearContextualCommitMessage(repository)
  }

  /**
   * Set the width of the repository sidebar to the given
   * value. This affects the changes and history sidebar
   * as well as the first toolbar section which contains
   * repo selection on all platforms and repo selection and
   * app menu on Windows.
   */
  public setSidebarWidth(width: number): Promise<void> {
    return this.appStore._setSidebarWidth(width)
  }

  /**
   * Reset the width of the repository sidebar to its default
   * value. This affects the changes and history sidebar
   * as well as the first toolbar section which contains
   * repo selection on all platforms and repo selection and
   * app menu on Windows.
   */
  public resetSidebarWidth(): Promise<void> {
    return this.appStore._resetSidebarWidth()
  }

  /**
   * Set the width of the commit summary column in the
   * history view to the given value.
   */
  public setCommitSummaryWidth(width: number): Promise<void> {
    return this.appStore._setCommitSummaryWidth(width)
  }

  /**
   * Reset the width of the commit summary column in the
   * history view to its default value.
   */
  public resetCommitSummaryWidth(): Promise<void> {
    return this.appStore._resetCommitSummaryWidth()
  }

  /** Update the repository's issues from GitHub. */
  public updateIssues(repository: GitHubRepository): Promise<void> {
    return this.appStore._updateIssues(repository)
  }

  /** Fetch the repository. */
  public fetch(repository: Repository): Promise<void> {
    return this.appStore.fetch(repository)
  }

  /** End the Welcome flow. */
  public endWelcomeFlow(): Promise<void> {
    return this.appStore._endWelcomeFlow()
  }

  /**
   * Set the commit summary and description for a work-in-progress
   * commit in the changes view for a particular repository.
   */
  public setCommitMessage(repository: Repository, message: ICommitMessage | null): Promise<void> {
    return this.appStore._setCommitMessage(repository, message)
  }

  /** Add the user to the app. */
  public async addUser(user: User): Promise<void> {
    return this.dispatchToSharedProcess<void>({ name: 'add-user', user })
  }

  /** Remove the given user. */
  public removeUser(user: User): Promise<void> {
    return this.dispatchToSharedProcess<void>({ name: 'remove-user', user })
  }

  /**
   * Ask the dispatcher to apply a transformation function to the current
   * state of the application menu.
   *
   * Since the dispatcher is asynchronous it's possible for components
   * utilizing the menu state to have an out-of-date view of the state
   * of the app menu which is why they're not allowed to transform it
   * directly.
   *
   * To work around potential race conditions consumers instead pass a
   * delegate which receives the updated application menu and allows
   * them to perform the necessary state transitions. The AppMenu instance
   * is itself immutable but does offer transformation methods and in
   * order for the state to be properly updated the delegate _must_ return
   * the latest transformed instance of the AppMenu.
   */
  public setAppMenuState(update: (appMenu: AppMenu) => AppMenu): Promise<void> {
    return this.appStore._setAppMenuState(update)
  }

  /**
   * Tell the main process to execute (i.e. simulate a click of) the given menu item.
   */
  public executeMenuItem(item: ExecutableMenuItem): Promise<void> {
    executeMenuItem(item)
    return Promise.resolve()
  }

  /**
   * Set whether or not to to add a highlight class to the app menu toolbar icon.
   * Used to highlight the button when the Alt key is pressed.
   *
   * Only applicable on non-macOS platforms.
   */
  public setAppMenuToolbarButtonHighlightState(highlight: boolean): Promise<void> {
    return this.appStore._setAppMenuToolbarButtonHighlightState(highlight)
  }

  /** Merge the named branch into the current branch. */
  public mergeBranch(repository: Repository, branch: string): Promise<void> {
    return this.appStore._mergeBranch(repository, branch)
  }

  /** Record the given launch stats. */
  public recordLaunchStats(stats: ILaunchStats): Promise<void> {
    return this.appStore._recordLaunchStats(stats)
  }

  /** Report any stats if needed. */
  public reportStats(): Promise<void> {
    return this.appStore._reportStats()
  }

  /** Changes the URL for the remote that matches the given name  */
  public setRemoteURL(repository: Repository, name: string, url: string): Promise<void> {
    return this.appStore._setRemoteURL(repository, name, url)
  }

  /** Open the URL in a browser */
  public openInBrowser(url: string) {
    return this.appStore._openInBrowser(url)
  }

  /** Add the pattern to the repository's gitignore. */
  public ignore(repository: Repository, pattern: string): Promise<void> {
    return this.appStore._ignore(repository, pattern)
  }

  /** Opens a terminal window with path as the working directory */
  public openShell(path: string) {
    return this.appStore._openShell(path)
  }

<<<<<<< HEAD
  /** 
   * Persist the given content to the repository's root .gitignore.
   * 
   * If the repository root doesn't contain a .gitignore file one
   * will be created, otherwise the current file will be overwritten.
   */
  public async saveGitIgnore(repository: Repository, text: string): Promise<void> {
    await this.appStore._saveGitIgnore(repository, text)
    await this.appStore._refreshRepository(repository)
  }

  /**
   * Read the contents of the repository's .gitignore.
   * 
   * Returns a promise which will either be rejected or resolved
   * with the contents of the file. If there's no .gitignore file
   * in the repository root the promise will resolve with null.
   */
  public async readGitIgnore(repository: Repository): Promise<string | null> {
    return this.appStore._readGitIgnore(repository)
=======
  /** Set whether the user has opted out of stats reporting. */
  public setStatsOptOut(optOut: boolean): Promise<void> {
    return this.appStore._setStatsOptOut(optOut)
>>>>>>> e14b5438
  }
}<|MERGE_RESOLUTION|>--- conflicted
+++ resolved
@@ -489,7 +489,6 @@
     return this.appStore._openShell(path)
   }
 
-<<<<<<< HEAD
   /** 
    * Persist the given content to the repository's root .gitignore.
    * 
@@ -510,10 +509,10 @@
    */
   public async readGitIgnore(repository: Repository): Promise<string | null> {
     return this.appStore._readGitIgnore(repository)
-=======
+  }
+
   /** Set whether the user has opted out of stats reporting. */
   public setStatsOptOut(optOut: boolean): Promise<void> {
     return this.appStore._setStatsOptOut(optOut)
->>>>>>> e14b5438
   }
 }
--- conflicted
+++ resolved
@@ -30,11 +30,8 @@
 import { EmojiStore } from './emoji-store'
 import { GitStore } from './git-store'
 import { assertNever } from '../fatal-error'
-<<<<<<< HEAD
 import { IssuesStore } from './issues-store'
-=======
 import { BackgroundFetcher } from './background-fetcher'
->>>>>>> 97e8301b
 
 const LastSelectedRepositoryIDKey = 'last-selected-repository-id'
 
@@ -501,7 +498,6 @@
     }
   }
 
-<<<<<<< HEAD
   public async _updateIssues(repository: GitHubRepository) {
     const user = this.users.find(u => u.endpoint === repository.endpoint)
     if (!user) { return }
@@ -512,7 +508,8 @@
       console.log(`Error fetching issues for ${repository.name}:`)
       console.error(e)
     }
-=======
+  }
+
   private stopBackgroundFetching() {
     const backgroundFetcher = this.currentBackgroundFetcher
     if (backgroundFetcher) {
@@ -530,7 +527,6 @@
     const fetcher = new BackgroundFetcher(repository, user)
     fetcher.start()
     this.currentBackgroundFetcher = fetcher
->>>>>>> 97e8301b
   }
 
   /** This shouldn't be called directly. See `Dispatcher`. */

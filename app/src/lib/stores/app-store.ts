import * as Path from 'path'
import { ipcRenderer, remote } from 'electron'
import { pathExists } from 'fs-extra'
import { escape } from 'querystring'
import {
  AccountsStore,
  CloningRepositoriesStore,
  GitHubUserStore,
  GitStore,
  IssuesStore,
  PullRequestCoordinator,
  RepositoriesStore,
  SignInStore,
} from '.'
import { Account } from '../../models/account'
import { AppMenu, IMenu } from '../../models/app-menu'
import { IAuthor } from '../../models/author'
import { Branch, BranchType } from '../../models/branch'
import { BranchesTab } from '../../models/branches-tab'
import { CloneRepositoryTab } from '../../models/clone-repository-tab'
import { CloningRepository } from '../../models/cloning-repository'
import { Commit, ICommitContext, CommitOneLine } from '../../models/commit'
import {
  DiffSelection,
  DiffSelectionType,
  DiffType,
  ImageDiffType,
  ITextDiff,
} from '../../models/diff'
import { FetchType } from '../../models/fetch'
import {
  GitHubRepository,
  hasWritePermission,
} from '../../models/github-repository'
import { PullRequest } from '../../models/pull-request'
import {
  forkPullRequestRemoteName,
  IRemote,
  remoteEquals,
} from '../../models/remote'
import {
  ILocalRepositoryState,
  nameOf,
  Repository,
  isRepositoryWithGitHubRepository,
  RepositoryWithGitHubRepository,
  getNonForkGitHubRepository,
} from '../../models/repository'
import {
  CommittedFileChange,
  WorkingDirectoryFileChange,
  WorkingDirectoryStatus,
  AppFileStatusKind,
} from '../../models/status'
import { TipState, tipEquals } from '../../models/tip'
import { ICommitMessage } from '../../models/commit-message'
import {
  Progress,
  ICheckoutProgress,
  IFetchProgress,
  IRevertProgress,
  IRebaseProgress,
} from '../../models/progress'
import { Popup, PopupType } from '../../models/popup'
import { IGitAccount } from '../../models/git-account'
import { themeChangeMonitor } from '../../ui/lib/theme-change-monitor'
import { getAppPath } from '../../ui/lib/app-proxy'
import {
  ApplicationTheme,
  getPersistedTheme,
  setPersistedTheme,
  getAutoSwitchPersistedTheme,
  setAutoSwitchPersistedTheme,
} from '../../ui/lib/application-theme'
import {
  getAppMenu,
  updatePreferredAppMenuItemLabels,
} from '../../ui/main-process-proxy'
import {
  API,
  getAccountForEndpoint,
  getDotComAPIEndpoint,
  IAPIOrganization,
  getEndpointForRepository,
  IAPIFullRepository,
} from '../api'
import { shell } from '../app-shell'
import {
  CompareAction,
  HistoryTabMode,
  Foldout,
  FoldoutType,
  IAppState,
  ICompareBranch,
  ICompareFormUpdate,
  ICompareToBranch,
  IDisplayHistory,
  PossibleSelections,
  RepositorySectionTab,
  SelectionType,
  MergeConflictState,
  isMergeConflictState,
  RebaseConflictState,
  IRebaseState,
  IRepositoryState,
  ChangesSelectionKind,
  ChangesWorkingDirectorySelection,
} from '../app-state'
import {
  ExternalEditor,
  findEditorOrDefault,
  getAvailableEditors,
  launchExternalEditor,
  parse,
} from '../editors'
import { assertNever, fatalError } from '../fatal-error'

import { formatCommitMessage } from '../format-commit-message'
import { getGenericHostname, getGenericUsername } from '../generic-git-auth'
import { getAccountForRepository } from '../get-account-for-repository'
import {
  abortMerge,
  addRemote,
  checkoutBranch,
  createCommit,
  deleteBranch,
  formatAsLocalRef,
  getAuthorIdentity,
  getBranchAheadBehind,
  getChangedFiles,
  getCommitDiff,
  getMergeBase,
  getRemotes,
  getWorkingDirectoryDiff,
  isCoAuthoredByTrailer,
  mergeTree,
  pull as pullRepo,
  push as pushRepo,
  renameBranch,
  updateRef,
  saveGitIgnore,
  appendIgnoreRule,
  createMergeCommit,
  getBranchesPointedAt,
  isGitRepository,
  abortRebase,
  continueRebase,
  rebase,
  PushOptions,
  RebaseResult,
  getRebaseSnapshot,
  IStatusResult,
  GitError,
  MergeResult,
} from '../git'
import {
  installGlobalLFSFilters,
  installLFSHooks,
  isUsingLFS,
} from '../git/lfs'
import { inferLastPushForRepository } from '../infer-last-push-for-repository'
import { updateMenuState } from '../menu-update'
import { merge } from '../merge'
import {
  IMatchedGitHubRepository,
  matchGitHubRepository,
  matchExistingRepository,
  urlMatchesRemote,
} from '../repository-matching'
import {
  initializeRebaseFlowForConflictedRepository,
  formatRebaseValue,
  isCurrentBranchForcePush,
} from '../rebase'
import { RetryAction, RetryActionType } from '../../models/retry-actions'
import {
  Default as DefaultShell,
  findShellOrDefault,
  launchShell,
  parse as parseShell,
  Shell,
} from '../shells'
import {
  ILaunchStats,
  StatsStore,
  markUsageStatsNoteSeen,
  hasSeenUsageStatsNote,
} from '../stats'
import { hasShownWelcomeFlow, markWelcomeFlowComplete } from '../welcome'
import {
  getWindowState,
  WindowState,
  windowStateChannelName,
} from '../window-state'
import { TypedBaseStore } from './base-store'
import { MergeTreeResult } from '../../models/merge'
import { promiseWithMinimumTimeout, sleep } from '../promise'
import { BackgroundFetcher } from './helpers/background-fetcher'
import { validatedRepositoryPath } from './helpers/validated-repository-path'
import { RepositoryStateCache } from './repository-state-cache'
import { readEmoji } from '../read-emoji'
import { GitStoreCache } from './git-store-cache'
import { GitErrorContext } from '../git-error-context'
import {
  setNumber,
  setBoolean,
  getBoolean,
  getNumber,
  getNumberArray,
  setNumberArray,
  getEnum,
} from '../local-storage'
import { ExternalEditorError } from '../editors/shared'
import { ApiRepositoriesStore } from './api-repositories-store'
import {
  updateChangedFiles,
  updateConflictState,
  selectWorkingDirectoryFiles,
} from './updates/changes-state'
import { ManualConflictResolution } from '../../models/manual-conflict-resolution'
import { BranchPruner } from './helpers/branch-pruner'
import { enableUpdateRemoteUrl } from '../feature-flag'
import { Banner, BannerType } from '../../models/banner'
import moment from 'moment'
import { isDarkModeEnabled } from '../../ui/lib/dark-theme'
import { ComputedAction } from '../../models/computed-action'
import {
  createDesktopStashEntry,
  getLastDesktopStashEntryForBranch,
  popStashEntry,
  dropDesktopStashEntry,
} from '../git/stash'
import {
  UncommittedChangesStrategy,
  defaultUncommittedChangesStrategy,
} from '../../models/uncommitted-changes-strategy'
import { IStashEntry, StashedChangesLoadStates } from '../../models/stash-entry'
import { RebaseFlowStep, RebaseStep } from '../../models/rebase-flow-step'
import { arrayEquals } from '../equality'
import { MenuLabelsEvent } from '../../models/menu-labels'
import { findRemoteBranchName } from './helpers/find-branch-name'
import { updateRemoteUrl } from './updates/update-remote-url'
import { findBranchesForFastForward } from './helpers/find-branches-for-fast-forward'
import {
  TutorialStep,
  orderedTutorialSteps,
  isValidTutorialStep,
} from '../../models/tutorial-step'
import { OnboardingTutorialAssessor } from './helpers/tutorial-assessor'
import { getUntrackedFiles } from '../status'
import { enableProgressBarOnIcon } from '../feature-flag'
import { isBranchPushable } from '../helpers/push-control'
import {
  findAssociatedPullRequest,
  isPullRequestAssociatedWithBranch,
} from '../helpers/pull-request-matching'
import { parseRemote } from '../../lib/remote-parsing'
import { createTutorialRepository } from './helpers/create-tutorial-repository'
import { sendNonFatalException } from '../helpers/non-fatal-exception'
import { getDefaultDir } from '../../ui/lib/default-dir'
import { WorkflowPreferences } from '../../models/workflow-preferences'
import { RepositoryIndicatorUpdater } from './helpers/repository-indicator-updater'
import { getAttributableEmailsFor } from '../email'
import { TrashNameLabel } from '../../ui/lib/context-menu'
<<<<<<< HEAD

import { IMenuItem } from '../menu-item'
=======
import { GitError as DugiteError } from 'dugite'
import { ErrorWithMetadata, CheckoutError } from '../error-with-metadata'
>>>>>>> c4406cdc
import {
  ShowSideBySideDiffDefault,
  getShowSideBySideDiff,
  setShowSideBySideDiff,
} from '../../ui/lib/diff-mode'

const LastSelectedRepositoryIDKey = 'last-selected-repository-id'

const RecentRepositoriesKey = 'recently-selected-repositories'
/**
 *  maximum number of repositories shown in the "Recent" repositories group
 *  in the repository switcher dropdown
 */
const RecentRepositoriesLength = 3

const defaultSidebarWidth: number = 250
const sidebarWidthConfigKey: string = 'sidebar-width'

const defaultCommitSummaryWidth: number = 250
const commitSummaryWidthConfigKey: string = 'commit-summary-width'

const defaultStashedFilesWidth: number = 250
const stashedFilesWidthConfigKey: string = 'stashed-files-width'

const confirmRepoRemovalDefault: boolean = true
const confirmDiscardChangesDefault: boolean = true
const askForConfirmationOnForcePushDefault = true
const confirmRepoRemovalKey: string = 'confirmRepoRemoval'
const confirmDiscardChangesKey: string = 'confirmDiscardChanges'
const confirmForcePushKey: string = 'confirmForcePush'

const uncommittedChangesStrategyKey = 'uncommittedChangesStrategyKind'

const externalEditorKey: string = 'externalEditor'

const imageDiffTypeDefault = ImageDiffType.TwoUp
const imageDiffTypeKey = 'image-diff-type'

const hideWhitespaceInDiffDefault = false
const hideWhitespaceInDiffKey = 'hide-whitespace-in-diff'

const commitSpellcheckEnabledDefault = false
const commitSpellcheckEnabledKey = 'commit-spellcheck-enabled'

const shellKey = 'shell'

const repositoryIndicatorsEnabledKey = 'enable-repository-indicators'

// background fetching should occur hourly when Desktop is active, but this
// lower interval ensures user interactions like switching repositories and
// switching between apps does not result in excessive fetching in the app
const BackgroundFetchMinimumInterval = 30 * 60 * 1000

/**
 * Wait 2 minutes before refreshing repository indicators
 */
const InitialRepositoryIndicatorTimeout = 2 * 60 * 1000

const MaxInvalidFoldersToDisplay = 3

export class AppStore extends TypedBaseStore<IAppState> {
  private readonly gitStoreCache: GitStoreCache

  private accounts: ReadonlyArray<Account> = new Array<Account>()
  private repositories: ReadonlyArray<Repository> = new Array<Repository>()
  private recentRepositories: ReadonlyArray<number> = new Array<number>()

  private selectedRepository: Repository | CloningRepository | null = null

  /** The background fetcher for the currently selected repository. */
  private currentBackgroundFetcher: BackgroundFetcher | null = null

  private currentBranchPruner: BranchPruner | null = null

  private readonly repositoryIndicatorUpdater: RepositoryIndicatorUpdater

  private showWelcomeFlow = false
  private focusCommitMessage = false
  private currentPopup: Popup | null = null
  private currentFoldout: Foldout | null = null
  private currentBanner: Banner | null = null
  private errors: ReadonlyArray<Error> = new Array<Error>()
  private emitQueued = false

  private readonly localRepositoryStateLookup = new Map<
    number,
    ILocalRepositoryState
  >()

  /** Map from shortcut (e.g., :+1:) to on disk URL. */
  private emoji = new Map<string, string>()

  /**
   * The Application menu as an AppMenu instance or null if
   * the main process has not yet provided the renderer with
   * a copy of the application menu structure.
   */
  private appMenu: AppMenu | null = null

  /**
   * Used to highlight access keys throughout the app when the
   * Alt key is pressed. Only applicable on non-macOS platforms.
   */
  private highlightAccessKeys: boolean = false

  /**
   * A value indicating whether or not the current application
   * window has focus.
   */
  private appIsFocused: boolean = false

  private sidebarWidth: number = defaultSidebarWidth
  private commitSummaryWidth: number = defaultCommitSummaryWidth
  private stashedFilesWidth: number = defaultStashedFilesWidth
  private windowState: WindowState
  private windowZoomFactor: number = 1
  private isUpdateAvailableBannerVisible: boolean = false

  private askForConfirmationOnRepositoryRemoval: boolean = confirmRepoRemovalDefault
  private confirmDiscardChanges: boolean = confirmDiscardChangesDefault
  private askForConfirmationOnForcePush = askForConfirmationOnForcePushDefault
  private imageDiffType: ImageDiffType = imageDiffTypeDefault
  private hideWhitespaceInDiff: boolean = hideWhitespaceInDiffDefault
  /** Whether or not the spellchecker is enabled for commit summary and description */
  private commitSpellcheckEnabled: boolean = commitSpellcheckEnabledDefault
  /** Items to display in next context menu */
  private currentContextMenuItems: IMenuItem[] = []
  private showSideBySideDiff: boolean = ShowSideBySideDiffDefault

  private uncommittedChangesStrategy = defaultUncommittedChangesStrategy

  private selectedExternalEditor: ExternalEditor | null = null

  private resolvedExternalEditor: ExternalEditor | null = null

  /** The user's preferred shell. */
  private selectedShell = DefaultShell

  /** The current repository filter text */
  private repositoryFilterText: string = ''

  private currentMergeTreePromise: Promise<void> | null = null

  /** The function to resolve the current Open in Desktop flow. */
  private resolveOpenInDesktop:
    | ((repository: Repository | null) => void)
    | null = null

  private selectedCloneRepositoryTab = CloneRepositoryTab.DotCom

  private selectedBranchesTab = BranchesTab.Branches
  private selectedTheme = ApplicationTheme.Light
  private automaticallySwitchTheme = false

  private hasUserViewedStash = false

  private repositoryIndicatorsEnabled: boolean

  /** Which step the user needs to complete next in the onboarding tutorial */
  private currentOnboardingTutorialStep = TutorialStep.NotApplicable
  private readonly tutorialAssessor: OnboardingTutorialAssessor

  public constructor(
    private readonly gitHubUserStore: GitHubUserStore,
    private readonly cloningRepositoriesStore: CloningRepositoriesStore,
    private readonly issuesStore: IssuesStore,
    private readonly statsStore: StatsStore,
    private readonly signInStore: SignInStore,
    private readonly accountsStore: AccountsStore,
    private readonly repositoriesStore: RepositoriesStore,
    private readonly pullRequestCoordinator: PullRequestCoordinator,
    private readonly repositoryStateCache: RepositoryStateCache,
    private readonly apiRepositoriesStore: ApiRepositoriesStore
  ) {
    super()

    this.showWelcomeFlow = !hasShownWelcomeFlow()

    this.gitStoreCache = new GitStoreCache(
      shell,
      this.statsStore,
      (repo, store) => this.onGitStoreUpdated(repo, store),
      error => this.emitError(error)
    )

    const browserWindow = remote.getCurrentWindow()
    this.windowState = getWindowState(browserWindow)

    this.onWindowZoomFactorChanged(browserWindow.webContents.zoomFactor)

    this.wireupIpcEventHandlers(browserWindow)
    this.wireupStoreEventHandlers()
    getAppMenu()
    this.tutorialAssessor = new OnboardingTutorialAssessor(
      this.getResolvedExternalEditor
    )

    // We're considering flipping the default value and have new users
    // start off with repository indicators disabled. As such we'll start
    // persisting the current default to localstorage right away so we
    // can change the default in the future without affecting current
    // users.
    if (getBoolean(repositoryIndicatorsEnabledKey) === undefined) {
      setBoolean(repositoryIndicatorsEnabledKey, true)
    }

    this.repositoryIndicatorsEnabled =
      getBoolean(repositoryIndicatorsEnabledKey) ?? true

    this.repositoryIndicatorUpdater = new RepositoryIndicatorUpdater(
      this.getRepositoriesForIndicatorRefresh,
      this.refreshIndicatorForRepository
    )

    window.setTimeout(() => {
      if (this.repositoryIndicatorsEnabled) {
        this.repositoryIndicatorUpdater.start()
      }
    }, InitialRepositoryIndicatorTimeout)
  }

  /** Figure out what step of the tutorial the user needs to do next */
  private async updateCurrentTutorialStep(
    repository: Repository
  ): Promise<void> {
    const currentStep = await this.tutorialAssessor.getCurrentStep(
      repository.isTutorialRepository,
      this.repositoryStateCache.get(repository)
    )
    // only emit an update if its changed
    if (currentStep !== this.currentOnboardingTutorialStep) {
      this.currentOnboardingTutorialStep = currentStep
      log.info(`Current tutorial step is now ${currentStep}`)
      this.recordTutorialStepCompleted(currentStep)
      this.emitUpdate()
    }
  }

  private recordTutorialStepCompleted(step: TutorialStep): void {
    if (!isValidTutorialStep(step)) {
      return
    }

    this.statsStore.recordHighestTutorialStepCompleted(
      orderedTutorialSteps.indexOf(step)
    )

    switch (step) {
      case TutorialStep.PickEditor:
        // don't need to record anything for the first step
        break
      case TutorialStep.CreateBranch:
        this.statsStore.recordTutorialEditorInstalled()
        break
      case TutorialStep.EditFile:
        this.statsStore.recordTutorialBranchCreated()
        break
      case TutorialStep.MakeCommit:
        this.statsStore.recordTutorialFileEdited()
        break
      case TutorialStep.PushBranch:
        this.statsStore.recordTutorialCommitCreated()
        break
      case TutorialStep.OpenPullRequest:
        this.statsStore.recordTutorialBranchPushed()
        break
      case TutorialStep.AllDone:
        this.statsStore.recordTutorialPrCreated()
        this.statsStore.recordTutorialCompleted()
        break
      default:
        assertNever(step, 'Unaccounted for step type')
    }
  }

  public async _resumeTutorial(repository: Repository) {
    this.tutorialAssessor.resumeTutorial()
    await this.updateCurrentTutorialStep(repository)
  }

  public async _pauseTutorial(repository: Repository) {
    this.tutorialAssessor.pauseTutorial()
    await this.updateCurrentTutorialStep(repository)
  }

  /** Call via `Dispatcher` when the user opts to skip the pick editor step of the onboarding tutorial */
  public async _skipPickEditorTutorialStep(repository: Repository) {
    this.tutorialAssessor.skipPickEditor()
    await this.updateCurrentTutorialStep(repository)
  }

  /**
   * Call  via `Dispatcher` when the user has either created a pull request or opts to
   * skip the create pull request step of the onboarding tutorial
   */
  public async _markPullRequestTutorialStepAsComplete(repository: Repository) {
    this.tutorialAssessor.markPullRequestTutorialStepAsComplete()
    await this.updateCurrentTutorialStep(repository)
  }

  private wireupIpcEventHandlers(window: Electron.BrowserWindow) {
    ipcRenderer.on(
      windowStateChannelName,
      (event: Electron.IpcRendererEvent, windowState: WindowState) => {
        this.windowState = windowState
        this.emitUpdate()
      }
    )

    ipcRenderer.on('zoom-factor-changed', (event: any, zoomFactor: number) => {
      this.onWindowZoomFactorChanged(zoomFactor)
    })

    ipcRenderer.on(
      'app-menu',
      (event: Electron.IpcRendererEvent, { menu }: { menu: IMenu }) => {
        this.setAppMenu(menu)
      }
    )
  }

  private wireupStoreEventHandlers() {
    this.gitHubUserStore.onDidUpdate(() => {
      this.emitUpdate()
    })

    this.cloningRepositoriesStore.onDidUpdate(() => {
      this.emitUpdate()
    })

    this.cloningRepositoriesStore.onDidError(e => this.emitError(e))

    this.signInStore.onDidAuthenticate((account, method) => {
      this._addAccount(account)

      if (this.showWelcomeFlow) {
        this.statsStore.recordWelcomeWizardSignInMethod(method)
      }
    })
    this.signInStore.onDidUpdate(() => this.emitUpdate())
    this.signInStore.onDidError(error => this.emitError(error))

    this.accountsStore.onDidUpdate(accounts => {
      this.accounts = accounts
      this.emitUpdate()
    })
    this.accountsStore.onDidError(error => this.emitError(error))

    this.repositoriesStore.onDidUpdate(updateRepositories => {
      this.repositories = updateRepositories
      this.updateRepositorySelectionAfterRepositoriesChanged()
      this.emitUpdate()
    })

    this.pullRequestCoordinator.onPullRequestsChanged((repo, pullRequests) =>
      this.onPullRequestChanged(repo, pullRequests)
    )
    this.pullRequestCoordinator.onIsLoadingPullRequests(
      (repository, isLoadingPullRequests) => {
        this.repositoryStateCache.updateBranchesState(repository, () => {
          return { isLoadingPullRequests }
        })
        this.emitUpdate()
      }
    )

    this.apiRepositoriesStore.onDidUpdate(() => this.emitUpdate())
    this.apiRepositoriesStore.onDidError(error => this.emitError(error))
  }

  /** Load the emoji from disk. */
  public loadEmoji() {
    const rootDir = getAppPath()
    readEmoji(rootDir)
      .then(emoji => {
        this.emoji = emoji
        this.emitUpdate()
      })
      .catch(err => {
        log.warn(`Unexpected issue when trying to read emoji into memory`, err)
      })
  }

  protected emitUpdate() {
    // If the window is hidden then we won't get an animation frame, but there
    // may still be work we wanna do in response to the state change. So
    // immediately emit the update.
    if (this.windowState === 'hidden') {
      this.emitUpdateNow()
      return
    }

    if (this.emitQueued) {
      return
    }

    this.emitQueued = true

    window.requestAnimationFrame(() => {
      this.emitUpdateNow()
    })
  }

  private emitUpdateNow() {
    this.emitQueued = false
    const state = this.getState()

    super.emitUpdate(state)
    updateMenuState(state, this.appMenu)
  }

  /**
   * Called when we have reason to suspect that the zoom factor
   * has changed. Note that this doesn't necessarily mean that it
   * has changed with regards to our internal state which is why
   * we double check before emitting an update.
   */
  private onWindowZoomFactorChanged(zoomFactor: number) {
    const current = this.windowZoomFactor
    this.windowZoomFactor = zoomFactor

    if (zoomFactor !== current) {
      this.emitUpdate()
    }
  }

  private getSelectedState(): PossibleSelections | null {
    const repository = this.selectedRepository
    if (!repository) {
      return null
    }

    if (repository instanceof CloningRepository) {
      const progress = this.cloningRepositoriesStore.getRepositoryState(
        repository
      )
      if (!progress) {
        return null
      }

      return {
        type: SelectionType.CloningRepository,
        repository,
        progress,
      }
    }

    if (repository.missing) {
      return { type: SelectionType.MissingRepository, repository }
    }

    return {
      type: SelectionType.Repository,
      repository,
      state: this.repositoryStateCache.get(repository),
    }
  }

  public getState(): IAppState {
    const repositories = [
      ...this.repositories,
      ...this.cloningRepositoriesStore.repositories,
    ]

    return {
      accounts: this.accounts,
      repositories,
      recentRepositories: this.recentRepositories,
      localRepositoryStateLookup: this.localRepositoryStateLookup,
      windowState: this.windowState,
      windowZoomFactor: this.windowZoomFactor,
      appIsFocused: this.appIsFocused,
      selectedState: this.getSelectedState(),
      signInState: this.signInStore.getState(),
      currentPopup: this.currentPopup,
      currentFoldout: this.currentFoldout,
      errors: this.errors,
      showWelcomeFlow: this.showWelcomeFlow,
      focusCommitMessage: this.focusCommitMessage,
      emoji: this.emoji,
      sidebarWidth: this.sidebarWidth,
      commitSummaryWidth: this.commitSummaryWidth,
      stashedFilesWidth: this.stashedFilesWidth,
      appMenuState: this.appMenu ? this.appMenu.openMenus : [],
      highlightAccessKeys: this.highlightAccessKeys,
      isUpdateAvailableBannerVisible: this.isUpdateAvailableBannerVisible,
      currentBanner: this.currentBanner,
      askForConfirmationOnRepositoryRemoval: this
        .askForConfirmationOnRepositoryRemoval,
      askForConfirmationOnDiscardChanges: this.confirmDiscardChanges,
      askForConfirmationOnForcePush: this.askForConfirmationOnForcePush,
      uncommittedChangesStrategy: this.uncommittedChangesStrategy,
      selectedExternalEditor: this.selectedExternalEditor,
      imageDiffType: this.imageDiffType,
      hideWhitespaceInDiff: this.hideWhitespaceInDiff,
      showSideBySideDiff: this.showSideBySideDiff,
      selectedShell: this.selectedShell,
      repositoryFilterText: this.repositoryFilterText,
      resolvedExternalEditor: this.resolvedExternalEditor,
      selectedCloneRepositoryTab: this.selectedCloneRepositoryTab,
      selectedBranchesTab: this.selectedBranchesTab,
      selectedTheme: this.selectedTheme,
      automaticallySwitchTheme: this.automaticallySwitchTheme,
      apiRepositories: this.apiRepositoriesStore.getState(),
      optOutOfUsageTracking: this.statsStore.getOptOut(),
      currentOnboardingTutorialStep: this.currentOnboardingTutorialStep,
      repositoryIndicatorsEnabled: this.repositoryIndicatorsEnabled,
      commitSpellcheckEnabled: this.commitSpellcheckEnabled,
      currentContextMenuItems: this.currentContextMenuItems,
    }
  }

  private onGitStoreUpdated(repository: Repository, gitStore: GitStore) {
    const prevRepositoryState = this.repositoryStateCache.get(repository)

    this.repositoryStateCache.updateBranchesState(repository, state => {
      let { currentPullRequest } = state
      const { tip, currentRemote: remote } = gitStore

      // If the tip has changed we need to re-evaluate whether or not the
      // current pull request is still valid. Note that we're not using
      // updateCurrentPullRequest here because we know for certain that
      // the list of open pull requests haven't changed so we can find
      // a happy path where the tip has changed but the current PR is
      // still valid which doesn't require us to iterate through the
      // list of open PRs.
      if (
        !tipEquals(state.tip, tip) ||
        !remoteEquals(prevRepositoryState.remote, remote)
      ) {
        if (tip.kind !== TipState.Valid || remote === null) {
          // The tip isn't a branch so or the current branch doesn't have a remote
          // so there can't be a current pull request.
          currentPullRequest = null
        } else {
          const { branch } = tip

          if (
            !currentPullRequest ||
            !isPullRequestAssociatedWithBranch(
              branch,
              currentPullRequest,
              remote
            )
          ) {
            // Either we don't have a current pull request or the current pull
            // request no longer matches the tip, let's go hunting for a new one.
            const prs = state.openPullRequests
            currentPullRequest = findAssociatedPullRequest(branch, prs, remote)
          }

          if (
            tip.kind === TipState.Valid &&
            state.tip.kind === TipState.Valid &&
            tip.branch.name !== state.tip.branch.name
          ) {
            this.refreshBranchProtectionState(repository)
          }
        }
      }

      return {
        tip: gitStore.tip,
        defaultBranch: gitStore.defaultBranch,
        allBranches: gitStore.allBranches,
        recentBranches: gitStore.recentBranches,
        pullWithRebase: gitStore.pullWithRebase,
        currentPullRequest,
      }
    })

    let selectWorkingDirectory = false
    let selectStashEntry = false

    this.repositoryStateCache.updateChangesState(repository, state => {
      const stashEntry = gitStore.currentBranchStashEntry

      // Figure out what selection changes we need to make as a result of this
      // change.
      if (state.selection.kind === ChangesSelectionKind.Stash) {
        if (state.stashEntry !== null) {
          if (stashEntry === null) {
            // We're showing a stash now and the stash entry has just disappeared
            // so we need to switch back over to the working directory.
            selectWorkingDirectory = true
          } else if (state.stashEntry.stashSha !== stashEntry.stashSha) {
            // The current stash entry has changed from underneath so we must
            // ensure we have a valid selection.
            selectStashEntry = true
          }
        }
      }

      return {
        commitMessage: gitStore.commitMessage,
        showCoAuthoredBy: gitStore.showCoAuthoredBy,
        coAuthors: gitStore.coAuthors,
        stashEntry,
      }
    })

    this.repositoryStateCache.update(repository, () => ({
      commitLookup: gitStore.commitLookup,
      localCommitSHAs: gitStore.localCommitSHAs,
      localTags: gitStore.localTags,
      aheadBehind: gitStore.aheadBehind,
      tagsToPush: gitStore.tagsToPush,
      remote: gitStore.currentRemote,
      lastFetched: gitStore.lastFetched,
    }))

    // _selectWorkingDirectoryFiles and _selectStashedFile will
    // emit updates by themselves.
    if (selectWorkingDirectory) {
      this._selectWorkingDirectoryFiles(repository)
    } else if (selectStashEntry) {
      this._selectStashedFile(repository)
    } else {
      this.emitUpdate()
    }
  }

  private clearBranchProtectionState(repository: Repository) {
    this.repositoryStateCache.updateChangesState(repository, () => ({
      currentBranchProtected: false,
    }))
    this.emitUpdate()
  }

  private async refreshBranchProtectionState(repository: Repository) {
    const { tip, currentRemote } = this.gitStoreCache.get(repository)

    if (tip.kind !== TipState.Valid || repository.gitHubRepository === null) {
      return
    }

    const gitHubRepo = repository.gitHubRepository
    const branchName = findRemoteBranchName(tip, currentRemote, gitHubRepo)

    if (branchName !== null) {
      const account = getAccountForEndpoint(this.accounts, gitHubRepo.endpoint)

      if (account === null) {
        return
      }

      // If the user doesn't have write access to the repository
      // it doesn't matter if the branch is protected or not and
      // we can avoid the API call. See the `showNoWriteAccess`
      // prop in the `CommitMessage` component where we specifically
      // test for this scenario and show a message specifically
      // about write access before showing a branch protection
      // warning.
      if (!hasWritePermission(gitHubRepo)) {
        this.repositoryStateCache.updateChangesState(repository, () => ({
          currentBranchProtected: false,
        }))
        this.emitUpdate()
        return
      }

      const name = gitHubRepo.name
      const owner = gitHubRepo.owner.login
      const api = API.fromAccount(account)

      const pushControl = await api.fetchPushControl(owner, name, branchName)
      const currentBranchProtected = !isBranchPushable(pushControl)

      this.repositoryStateCache.updateChangesState(repository, () => ({
        currentBranchProtected,
      }))
      this.emitUpdate()
    }
  }

  private clearSelectedCommit(repository: Repository) {
    this.repositoryStateCache.updateCommitSelection(repository, () => ({
      sha: null,
      file: null,
      changedFiles: [],
      diff: null,
    }))
  }

  /** This shouldn't be called directly. See `Dispatcher`. */
  public async _changeCommitSelection(
    repository: Repository,
    sha: string
  ): Promise<void> {
    const { commitSelection } = this.repositoryStateCache.get(repository)

    if (commitSelection.sha === sha) {
      return
    }

    this.repositoryStateCache.updateCommitSelection(repository, () => ({
      sha,
      file: null,
      changedFiles: [],
      diff: null,
    }))

    this.emitUpdate()
  }

  private updateOrSelectFirstCommit(
    repository: Repository,
    commitSHAs: ReadonlyArray<string>
  ) {
    const state = this.repositoryStateCache.get(repository)
    let selectedSHA = state.commitSelection.sha
    if (selectedSHA != null) {
      const index = commitSHAs.findIndex(sha => sha === selectedSHA)
      if (index < 0) {
        // selected SHA is not in this list
        // -> clear the selection in the app state
        selectedSHA = null
        this.clearSelectedCommit(repository)
      }
    }

    if (selectedSHA == null && commitSHAs.length > 0) {
      this._changeCommitSelection(repository, commitSHAs[0])
      this._loadChangedFilesForCurrentSelection(repository)
    }
  }

  /** This shouldn't be called directly. See `Dispatcher`. */
  public async _initializeCompare(
    repository: Repository,
    initialAction?: CompareAction
  ) {
    const state = this.repositoryStateCache.get(repository)

    const { branchesState, compareState } = state
    const { tip } = branchesState
    const currentBranch = tip.kind === TipState.Valid ? tip.branch : null

    const branches = branchesState.allBranches.filter(
      b => b.name !== currentBranch?.name && !b.isDesktopForkRemoteBranch
    )
    const recentBranches = currentBranch
      ? branchesState.recentBranches.filter(b => b.name !== currentBranch.name)
      : branchesState.recentBranches

    const cachedDefaultBranch = branchesState.defaultBranch

    // only include the default branch when comparing if the user is not on the default branch
    // and it also exists in the repository
    const defaultBranch =
      currentBranch != null &&
      cachedDefaultBranch != null &&
      currentBranch.name !== cachedDefaultBranch.name
        ? cachedDefaultBranch
        : null

    this.repositoryStateCache.updateCompareState(repository, () => ({
      branches,
      recentBranches,
      defaultBranch,
    }))

    const cachedState = compareState.formState
    const action =
      initialAction != null ? initialAction : getInitialAction(cachedState)
    this._executeCompare(repository, action)
  }

  /** This shouldn't be called directly. See `Dispatcher`. */
  public async _executeCompare(
    repository: Repository,
    action: CompareAction
  ): Promise<void> {
    const gitStore = this.gitStoreCache.get(repository)
    const kind = action.kind

    if (action.kind === HistoryTabMode.History) {
      const { tip } = gitStore

      let currentSha: string | null = null

      if (tip.kind === TipState.Valid) {
        currentSha = tip.branch.tip.sha
      } else if (tip.kind === TipState.Detached) {
        currentSha = tip.currentSha
      }

      const { compareState } = this.repositoryStateCache.get(repository)
      const { formState, commitSHAs } = compareState
      const previousTip = compareState.tip

      const tipIsUnchanged =
        currentSha !== null &&
        previousTip !== null &&
        currentSha === previousTip

      if (
        tipIsUnchanged &&
        formState.kind === HistoryTabMode.History &&
        commitSHAs.length > 0
      ) {
        // don't refresh the history view here because we know nothing important
        // has changed and we don't want to rebuild this state
        return
      }

      // load initial group of commits for current branch
      const commits = await gitStore.loadCommitBatch('HEAD')

      if (commits === null) {
        return
      }

      const newState: IDisplayHistory = {
        kind: HistoryTabMode.History,
      }

      this.repositoryStateCache.updateCompareState(repository, () => ({
        tip: currentSha,
        formState: newState,
        commitSHAs: commits,
        filterText: '',
        showBranchList: false,
      }))
      this.updateOrSelectFirstCommit(repository, commits)

      return this.emitUpdate()
    }

    if (action.kind === HistoryTabMode.Compare) {
      return this.updateCompareToBranch(repository, action)
    }

    return assertNever(action, `Unknown action: ${kind}`)
  }

  private async updateCompareToBranch(
    repository: Repository,
    action: ICompareToBranch
  ) {
    const gitStore = this.gitStoreCache.get(repository)

    const comparisonBranch = action.branch
    const compare = await gitStore.getCompareCommits(
      comparisonBranch,
      action.comparisonMode
    )

    this.statsStore.recordBranchComparison()
    const { branchesState } = this.repositoryStateCache.get(repository)

    if (
      branchesState.defaultBranch !== null &&
      comparisonBranch.name === branchesState.defaultBranch.name
    ) {
      this.statsStore.recordDefaultBranchComparison()
    }

    if (compare == null) {
      return
    }

    const { ahead, behind } = compare
    const aheadBehind = { ahead, behind }

    const commitSHAs = compare.commits.map(commit => commit.sha)

    const newState: ICompareBranch = {
      kind: HistoryTabMode.Compare,
      comparisonBranch,
      comparisonMode: action.comparisonMode,
      aheadBehind,
    }

    this.repositoryStateCache.updateCompareState(repository, s => ({
      formState: newState,
      filterText: comparisonBranch.name,
      commitSHAs,
    }))

    const tip = gitStore.tip

    const loadingMerge: MergeTreeResult = {
      kind: ComputedAction.Loading,
    }

    this.repositoryStateCache.updateCompareState(repository, () => ({
      mergeStatus: loadingMerge,
    }))

    this.emitUpdate()

    this.updateOrSelectFirstCommit(repository, commitSHAs)

    if (this.currentMergeTreePromise != null) {
      return this.currentMergeTreePromise
    }

    if (tip.kind === TipState.Valid && aheadBehind.behind > 0) {
      const mergeTreePromise = promiseWithMinimumTimeout(
        () => mergeTree(repository, tip.branch, action.branch),
        500
      )
        .catch(err => {
          log.warn(
            `Error occurred while trying to merge ${tip.branch.name} (${tip.branch.tip.sha}) and ${action.branch.name} (${action.branch.tip.sha})`,
            err
          )
          return null
        })
        .then(mergeStatus => {
          this.repositoryStateCache.updateCompareState(repository, () => ({
            mergeStatus,
          }))

          this.emitUpdate()
        })

      const cleanup = () => {
        this.currentMergeTreePromise = null
      }

      // TODO: when we have Promise.prototype.finally available we
      //       should use that here to make this intent clearer
      mergeTreePromise.then(cleanup, cleanup)

      this.currentMergeTreePromise = mergeTreePromise

      return this.currentMergeTreePromise
    } else {
      this.repositoryStateCache.updateCompareState(repository, () => ({
        mergeStatus: null,
      }))

      return this.emitUpdate()
    }
  }

  /** This shouldn't be called directly. See `Dispatcher`. */
  public _updateCompareForm<K extends keyof ICompareFormUpdate>(
    repository: Repository,
    newState: Pick<ICompareFormUpdate, K>
  ) {
    this.repositoryStateCache.updateCompareState(repository, state => {
      return merge(state, newState)
    })

    this.emitUpdate()
  }

  /** This shouldn't be called directly. See `Dispatcher`. */
  public async _loadNextCommitBatch(repository: Repository): Promise<void> {
    const gitStore = this.gitStoreCache.get(repository)

    const state = this.repositoryStateCache.get(repository)
    const { formState } = state.compareState
    if (formState.kind === HistoryTabMode.History) {
      const commits = state.compareState.commitSHAs
      const lastCommitSha = commits[commits.length - 1]

      const newCommits = await gitStore.loadCommitBatch(`${lastCommitSha}^`)
      if (newCommits == null) {
        return
      }

      this.repositoryStateCache.updateCompareState(repository, () => ({
        commitSHAs: commits.concat(newCommits),
      }))
      this.emitUpdate()
    }
  }

  /** This shouldn't be called directly. See `Dispatcher`. */
  public async _loadChangedFilesForCurrentSelection(
    repository: Repository
  ): Promise<void> {
    const state = this.repositoryStateCache.get(repository)
    const { commitSelection } = state
    const currentSHA = commitSelection.sha
    if (currentSHA == null) {
      return
    }

    const gitStore = this.gitStoreCache.get(repository)
    const changedFiles = await gitStore.performFailableOperation(() =>
      getChangedFiles(repository, currentSHA)
    )
    if (!changedFiles) {
      return
    }

    // The selection could have changed between when we started loading the
    // changed files and we finished. We might wanna store the changed files per
    // SHA/path.
    if (currentSHA !== state.commitSelection.sha) {
      return
    }

    // if we're selecting a commit for the first time, we should select the
    // first file in the commit and render the diff immediately

    const noFileSelected = commitSelection.file === null

    const firstFileOrDefault =
      noFileSelected && changedFiles.length
        ? changedFiles[0]
        : commitSelection.file

    this.repositoryStateCache.updateCommitSelection(repository, () => ({
      file: firstFileOrDefault,
      changedFiles,
      diff: null,
    }))

    this.emitUpdate()

    if (firstFileOrDefault !== null) {
      this._changeFileSelection(repository, firstFileOrDefault)
    }
  }

  /** This shouldn't be called directly. See `Dispatcher`. */
  public async _setRepositoryFilterText(text: string): Promise<void> {
    this.repositoryFilterText = text
    this.emitUpdate()
  }

  /** This shouldn't be called directly. See `Dispatcher`. */
  public async _changeFileSelection(
    repository: Repository,
    file: CommittedFileChange
  ): Promise<void> {
    this.repositoryStateCache.updateCommitSelection(repository, () => ({
      file,
      diff: null,
    }))
    this.emitUpdate()

    const stateBeforeLoad = this.repositoryStateCache.get(repository)
    const sha = stateBeforeLoad.commitSelection.sha

    if (!sha) {
      if (__DEV__) {
        throw new Error(
          "No currently selected sha yet we've been asked to switch file selection"
        )
      } else {
        return
      }
    }

    const diff = await getCommitDiff(
      repository,
      file,
      sha,
      this.hideWhitespaceInDiff
    )

    const stateAfterLoad = this.repositoryStateCache.get(repository)

    // A whole bunch of things could have happened since we initiated the diff load
    if (
      stateAfterLoad.commitSelection.sha !== stateBeforeLoad.commitSelection.sha
    ) {
      return
    }
    if (!stateAfterLoad.commitSelection.file) {
      return
    }
    if (stateAfterLoad.commitSelection.file.id !== file.id) {
      return
    }

    this.repositoryStateCache.updateCommitSelection(repository, () => ({
      diff,
    }))

    this.emitUpdate()
  }

  /** This shouldn't be called directly. See `Dispatcher`. */
  public async _selectRepository(
    repository: Repository | CloningRepository | null
  ): Promise<Repository | null> {
    const previouslySelectedRepository = this.selectedRepository

    // do this quick check to see if we have a tutorial repository
    // cause if its not we can quickly hide the tutorial pane
    // in the first `emitUpdate` below
    const previouslyInTutorial =
      this.currentOnboardingTutorialStep !== TutorialStep.NotApplicable
    if (
      previouslyInTutorial &&
      (!(repository instanceof Repository) || !repository.isTutorialRepository)
    ) {
      this.currentOnboardingTutorialStep = TutorialStep.NotApplicable
    }

    this.selectedRepository = repository

    this.emitUpdate()
    this.stopBackgroundFetching()
    this.stopPullRequestUpdater()
    this._clearBanner()
    this.stopBackgroundPruner()

    if (repository == null) {
      return Promise.resolve(null)
    }

    if (!(repository instanceof Repository)) {
      return Promise.resolve(null)
    }

    setNumber(LastSelectedRepositoryIDKey, repository.id)

    const previousRepositoryId = previouslySelectedRepository
      ? previouslySelectedRepository.id
      : null

    this.updateRecentRepositories(previousRepositoryId, repository.id)

    // if repository might be marked missing, try checking if it has been restored
    const refreshedRepository = await this.recoverMissingRepository(repository)
    if (refreshedRepository.missing) {
      // as the repository is no longer found on disk, cleaning this up
      // ensures we don't accidentally run any Git operations against the
      // wrong location if the user then relocates the `.git` folder elsewhere
      this.gitStoreCache.remove(repository)
      return Promise.resolve(null)
    }

    // This is now purely for metrics collection for `commitsToRepositoryWithBranchProtections`
    // Understanding how many users actually contribute to repos with branch protections gives us
    // insight into who our users are and what kinds of work they do
    this.updateBranchProtectionsFromAPI(repository)

    return this._selectRepositoryRefreshTasks(
      refreshedRepository,
      previouslySelectedRepository
    )
  }

  // update the stored list of recently opened repositories
  private updateRecentRepositories(
    previousRepositoryId: number | null,
    currentRepositoryId: number
  ) {
    const recentRepositories = getNumberArray(RecentRepositoriesKey).filter(
      el => el !== currentRepositoryId && el !== previousRepositoryId
    )
    if (previousRepositoryId !== null) {
      recentRepositories.unshift(previousRepositoryId)
    }
    const slicedRecentRepositories = recentRepositories.slice(
      0,
      RecentRepositoriesLength
    )
    setNumberArray(RecentRepositoriesKey, slicedRecentRepositories)
    this.recentRepositories = slicedRecentRepositories
    this.emitUpdate()
  }

  // finish `_selectRepository`s refresh tasks
  private async _selectRepositoryRefreshTasks(
    repository: Repository,
    previouslySelectedRepository: Repository | CloningRepository | null
  ): Promise<Repository | null> {
    this._refreshRepository(repository)

    if (isRepositoryWithGitHubRepository(repository)) {
      // Load issues from the upstream or fork depending
      // on workflow preferences.
      const ghRepo = getNonForkGitHubRepository(repository)

      this._refreshIssues(ghRepo)
      this.refreshMentionables(ghRepo)

      this.pullRequestCoordinator.getAllPullRequests(repository).then(prs => {
        this.onPullRequestChanged(repository, prs)
      })
    }

    // The selected repository could have changed while we were refreshing.
    if (this.selectedRepository !== repository) {
      return null
    }

    // "Clone in Desktop" from a cold start can trigger this twice, and
    // for edge cases where _selectRepository is re-entract, calling this here
    // ensures we clean up the existing background fetcher correctly (if set)
    this.stopBackgroundFetching()
    this.stopPullRequestUpdater()
    this.stopBackgroundPruner()

    this.startBackgroundFetching(repository, !previouslySelectedRepository)
    this.startPullRequestUpdater(repository)

    this.startBackgroundPruner(repository)

    this.addUpstreamRemoteIfNeeded(repository)

    return this.repositoryWithRefreshedGitHubRepository(repository)
  }

  private stopBackgroundPruner() {
    const pruner = this.currentBranchPruner

    if (pruner !== null) {
      pruner.stop()
      this.currentBranchPruner = null
    }
  }

  private startBackgroundPruner(repository: Repository) {
    if (this.currentBranchPruner !== null) {
      fatalError(
        `A branch pruner is already active and cannot start updating on ${repository.name}`
      )
    }

    const pruner = new BranchPruner(
      repository,
      this.gitStoreCache,
      this.repositoriesStore,
      this.repositoryStateCache,
      repository => this._refreshRepository(repository)
    )
    this.currentBranchPruner = pruner
    this.currentBranchPruner.start()
  }

  public async _refreshIssues(repository: GitHubRepository) {
    const user = getAccountForEndpoint(this.accounts, repository.endpoint)
    if (!user) {
      return
    }

    try {
      await this.issuesStore.refreshIssues(repository, user)
    } catch (e) {
      log.warn(`Unable to fetch issues for ${repository.fullName}`, e)
    }
  }

  private stopBackgroundFetching() {
    const backgroundFetcher = this.currentBackgroundFetcher
    if (backgroundFetcher) {
      backgroundFetcher.stop()
      this.currentBackgroundFetcher = null
    }
  }

  private refreshMentionables(repository: GitHubRepository) {
    const account = getAccountForEndpoint(this.accounts, repository.endpoint)
    if (!account) {
      return
    }

    this.gitHubUserStore.updateMentionables(repository, account)
  }

  private startPullRequestUpdater(repository: Repository) {
    // We don't want to run the pull request updater when the app is in
    // the background.
    if (this.appIsFocused && isRepositoryWithGitHubRepository(repository)) {
      const account = getAccountForRepository(this.accounts, repository)
      if (account !== null) {
        return this.pullRequestCoordinator.startPullRequestUpdater(
          repository,
          account
        )
      }
    }
    // we always want to stop the current one, to be safe
    this.pullRequestCoordinator.stopPullRequestUpdater()
  }

  private stopPullRequestUpdater() {
    this.pullRequestCoordinator.stopPullRequestUpdater()
  }

  public async fetchPullRequest(repoUrl: string, pr: string) {
    const endpoint = getEndpointForRepository(repoUrl)
    const account = getAccountForEndpoint(this.accounts, endpoint)

    if (account) {
      const api = API.fromAccount(account)
      const remoteUrl = parseRemote(repoUrl)
      if (remoteUrl && remoteUrl.owner && remoteUrl.name) {
        return await api.fetchPullRequest(remoteUrl.owner, remoteUrl.name, pr)
      }
    }
    return null
  }

  private async shouldBackgroundFetch(
    repository: Repository,
    lastPush: Date | null
  ): Promise<boolean> {
    const gitStore = this.gitStoreCache.get(repository)
    const lastFetched = await gitStore.updateLastFetched()

    if (lastFetched === null) {
      return true
    }

    const now = new Date()
    const timeSinceFetch = now.getTime() - lastFetched.getTime()
    const repoName = nameOf(repository)
    if (timeSinceFetch < BackgroundFetchMinimumInterval) {
      const timeInSeconds = Math.floor(timeSinceFetch / 1000)

      log.debug(
        `Skipping background fetch as '${repoName}' was fetched ${timeInSeconds}s ago`
      )
      return false
    }

    if (lastPush === null) {
      return true
    }

    // we should fetch if the last push happened after the last fetch
    if (lastFetched < lastPush) {
      return true
    }

    log.debug(
      `Skipping background fetch since nothing has been pushed to '${repoName}' since the last fetch at ${lastFetched}`
    )

    return false
  }

  private startBackgroundFetching(
    repository: Repository,
    withInitialSkew: boolean
  ) {
    if (this.currentBackgroundFetcher) {
      fatalError(
        `We should only have on background fetcher active at once, but we're trying to start background fetching on ${repository.name} while another background fetcher is still active!`
      )
    }

    const account = getAccountForRepository(this.accounts, repository)
    if (!account) {
      return
    }

    if (!repository.gitHubRepository) {
      return
    }

    // Todo: add logic to background checker to check the API before fetching
    // similar to what's being done in `refreshAllIndicators`
    const fetcher = new BackgroundFetcher(
      repository,
      account,
      r => this.performFetch(r, account, FetchType.BackgroundTask),
      r => this.shouldBackgroundFetch(r, null)
    )
    fetcher.start(withInitialSkew)
    this.currentBackgroundFetcher = fetcher
  }

  /** Load the initial state for the app. */
  public async loadInitialState() {
    const [accounts, repositories] = await Promise.all([
      this.accountsStore.getAll(),
      this.repositoriesStore.getAll(),
    ])

    log.info(
      `[AppStore] loading ${repositories.length} repositories from store`
    )
    accounts.forEach(a => {
      log.info(`[AppStore] found account: ${a.login} (${a.name})`)
    })

    this.accounts = accounts
    this.repositories = repositories

    this.updateRepositorySelectionAfterRepositoriesChanged()

    this.sidebarWidth = getNumber(sidebarWidthConfigKey, defaultSidebarWidth)
    this.commitSummaryWidth = getNumber(
      commitSummaryWidthConfigKey,
      defaultCommitSummaryWidth
    )
    this.stashedFilesWidth = getNumber(
      stashedFilesWidthConfigKey,
      defaultStashedFilesWidth
    )

    this.askForConfirmationOnRepositoryRemoval = getBoolean(
      confirmRepoRemovalKey,
      confirmRepoRemovalDefault
    )

    this.confirmDiscardChanges = getBoolean(
      confirmDiscardChangesKey,
      confirmDiscardChangesDefault
    )

    this.askForConfirmationOnForcePush = getBoolean(
      confirmForcePushKey,
      askForConfirmationOnForcePushDefault
    )

    this.uncommittedChangesStrategy =
      getEnum(uncommittedChangesStrategyKey, UncommittedChangesStrategy) ??
      defaultUncommittedChangesStrategy

    this.updateSelectedExternalEditor(
      await this.lookupSelectedExternalEditor()
    ).catch(e => log.error('Failed resolving current editor at startup', e))

    const shellValue = localStorage.getItem(shellKey)
    this.selectedShell = shellValue ? parseShell(shellValue) : DefaultShell

    this.updateMenuLabelsForSelectedRepository()

    const imageDiffTypeValue = localStorage.getItem(imageDiffTypeKey)
    this.imageDiffType =
      imageDiffTypeValue === null
        ? imageDiffTypeDefault
        : parseInt(imageDiffTypeValue)

    this.hideWhitespaceInDiff = getBoolean(hideWhitespaceInDiffKey, false)
    this.commitSpellcheckEnabled = getBoolean(
      commitSpellcheckEnabledKey,
      commitSpellcheckEnabledDefault
    )
    this.showSideBySideDiff = getShowSideBySideDiff()

    this.automaticallySwitchTheme = getAutoSwitchPersistedTheme()

    if (this.automaticallySwitchTheme) {
      this.selectedTheme = isDarkModeEnabled()
        ? ApplicationTheme.Dark
        : ApplicationTheme.Light
      setPersistedTheme(this.selectedTheme)
    } else {
      this.selectedTheme = getPersistedTheme()
    }

    themeChangeMonitor.onThemeChanged(theme => {
      if (this.automaticallySwitchTheme) {
        this.selectedTheme = theme
        this.emitUpdate()
      }
    })

    this.emitUpdateNow()

    this.accountsStore.refresh()
  }

  private updateSelectedExternalEditor(
    selectedEditor: ExternalEditor | null
  ): Promise<void> {
    this.selectedExternalEditor = selectedEditor

    // Make sure we keep the resolved (cached) editor
    // in sync when the user changes their editor choice.
    return this._resolveCurrentEditor()
  }

  private async lookupSelectedExternalEditor(): Promise<ExternalEditor | null> {
    const editors = (await getAvailableEditors()).map(found => found.editor)

    const externalEditorValue = localStorage.getItem(externalEditorKey)
    if (externalEditorValue) {
      const value = parse(externalEditorValue)
      // ensure editor is still installed
      if (value && editors.includes(value)) {
        return value
      }
    }

    if (editors.length) {
      const value = editors[0]
      // store this value to avoid the lookup next time
      localStorage.setItem(externalEditorKey, value)
      return value
    }

    return null
  }

  /**
   * Update menu labels for the selected repository.
   *
   * If selected repository type is a `CloningRepository` or
   * `MissingRepository`, the menu labels will be updated but they will lack
   * the expected `IRepositoryState` and revert to the default values.
   */
  private updateMenuLabelsForSelectedRepository() {
    const { selectedState } = this.getState()

    if (
      selectedState !== null &&
      selectedState.type === SelectionType.Repository
    ) {
      this.updateMenuItemLabels(selectedState.state)
    } else {
      this.updateMenuItemLabels(null)
    }
  }

  /**
   * Update the menus in the main process using the provided repository state
   *
   * @param state the current repository state, or `null` if the repository is
   *              being cloned or is missing
   */
  private updateMenuItemLabels(state: IRepositoryState | null) {
    const {
      selectedShell,
      selectedExternalEditor,
      askForConfirmationOnRepositoryRemoval,
      askForConfirmationOnForcePush,
    } = this

    const labels: MenuLabelsEvent = {
      selectedShell,
      selectedExternalEditor,
      askForConfirmationOnRepositoryRemoval,
      askForConfirmationOnForcePush,
    }

    if (state === null) {
      updatePreferredAppMenuItemLabels(labels)
      return
    }

    const { changesState, branchesState, aheadBehind } = state
    const { defaultBranch, currentPullRequest } = branchesState

    const defaultBranchName =
      defaultBranch === null || defaultBranch.upstreamWithoutRemote === null
        ? undefined
        : defaultBranch.upstreamWithoutRemote

    const isForcePushForCurrentRepository = isCurrentBranchForcePush(
      branchesState,
      aheadBehind
    )

    const isStashedChangesVisible =
      changesState.selection.kind === ChangesSelectionKind.Stash

    const askForConfirmationWhenStashingAllChanges =
      changesState.stashEntry !== null

    updatePreferredAppMenuItemLabels({
      ...labels,
      defaultBranchName,
      isForcePushForCurrentRepository,
      isStashedChangesVisible,
      hasCurrentPullRequest: currentPullRequest !== null,
      askForConfirmationWhenStashingAllChanges,
    })
  }

  private updateRepositorySelectionAfterRepositoriesChanged() {
    const selectedRepository = this.selectedRepository
    let newSelectedRepository: Repository | CloningRepository | null = this
      .selectedRepository
    if (selectedRepository) {
      const r =
        this.repositories.find(
          r =>
            r.constructor === selectedRepository.constructor &&
            r.id === selectedRepository.id
        ) || null

      newSelectedRepository = r
    }

    if (newSelectedRepository === null && this.repositories.length > 0) {
      const lastSelectedID = getNumber(LastSelectedRepositoryIDKey, 0)
      if (lastSelectedID > 0) {
        newSelectedRepository =
          this.repositories.find(r => r.id === lastSelectedID) || null
      }

      if (!newSelectedRepository) {
        newSelectedRepository = this.repositories[0]
      }
    }

    const repositoryChanged =
      (selectedRepository &&
        newSelectedRepository &&
        selectedRepository.hash !== newSelectedRepository.hash) ||
      (selectedRepository && !newSelectedRepository) ||
      (!selectedRepository && newSelectedRepository)
    if (repositoryChanged) {
      this._selectRepository(newSelectedRepository)
      this.emitUpdate()
    }
  }

  /** This shouldn't be called directly. See `Dispatcher`. */
  public async _loadStatus(
    repository: Repository,
    clearPartialState: boolean = false
  ): Promise<IStatusResult | null> {
    const gitStore = this.gitStoreCache.get(repository)
    const status = await gitStore.loadStatus()

    if (status === null) {
      return null
    }

    this.repositoryStateCache.updateChangesState(repository, state =>
      updateChangedFiles(state, status, clearPartialState)
    )

    this.repositoryStateCache.updateChangesState(repository, state => ({
      conflictState: updateConflictState(state, status, this.statsStore),
    }))

    this.updateRebaseFlowConflictsIfFound(repository)

    if (this.selectedRepository === repository) {
      this._triggerConflictsFlow(repository)
    }

    this.emitUpdate()

    this.updateChangesWorkingDirectoryDiff(repository)

    return status
  }

  /**
   * Push changes from latest conflicts into current rebase flow step, if needed
   */
  private updateRebaseFlowConflictsIfFound(repository: Repository) {
    const { changesState, rebaseState } = this.repositoryStateCache.get(
      repository
    )
    const { conflictState } = changesState

    if (conflictState === null || isMergeConflictState(conflictState)) {
      return
    }

    const { step } = rebaseState
    if (step === null) {
      return
    }

    if (
      step.kind === RebaseStep.ShowConflicts ||
      step.kind === RebaseStep.ConfirmAbort
    ) {
      // merge in new conflicts with known branches so they are not forgotten
      const { baseBranch, targetBranch } = step.conflictState
      const newConflictsState = {
        ...conflictState,
        baseBranch,
        targetBranch,
      }

      this.repositoryStateCache.updateRebaseState(repository, () => ({
        step: { ...step, conflictState: newConflictsState },
      }))
    }
  }

  private async _triggerConflictsFlow(repository: Repository) {
    const state = this.repositoryStateCache.get(repository)
    const { conflictState } = state.changesState

    if (conflictState === null) {
      this.clearConflictsFlowVisuals(state)
      return
    }

    if (conflictState.kind === 'merge') {
      await this.showMergeConflictsDialog(repository, conflictState)
    } else if (conflictState.kind === 'rebase') {
      await this.showRebaseConflictsDialog(repository, conflictState)
    } else {
      assertNever(conflictState, `Unsupported conflict kind`)
    }
  }

  /**
   * Cleanup any related UI related to conflicts if still in use.
   */
  private clearConflictsFlowVisuals(state: IRepositoryState) {
    if (userIsStartingRebaseFlow(this.currentPopup, state.rebaseState)) {
      return
    }

    this._closePopup(PopupType.MergeConflicts)
    this._closePopup(PopupType.AbortMerge)
    this._clearBanner(BannerType.MergeConflictsFound)

    this._closePopup(PopupType.RebaseFlow)
    this._clearBanner(BannerType.RebaseConflictsFound)
  }

  /** display the rebase flow, if not already in this flow */
  private async showRebaseConflictsDialog(
    repository: Repository,
    conflictState: RebaseConflictState
  ) {
    const alreadyInFlow =
      this.currentPopup !== null &&
      this.currentPopup.type === PopupType.RebaseFlow

    if (alreadyInFlow) {
      return
    }

    const displayingBanner =
      this.currentBanner !== null &&
      this.currentBanner.type === BannerType.RebaseConflictsFound

    if (displayingBanner) {
      return
    }

    await this._setRebaseProgressFromState(repository)

    const step = initializeRebaseFlowForConflictedRepository(conflictState)

    this.repositoryStateCache.updateRebaseState(repository, () => ({
      step,
    }))

    this._showPopup({
      type: PopupType.RebaseFlow,
      repository,
    })
  }

  /** starts the conflict resolution flow, if appropriate */
  private async showMergeConflictsDialog(
    repository: Repository,
    conflictState: MergeConflictState
  ) {
    // are we already in the merge conflicts flow?
    const alreadyInFlow =
      this.currentPopup !== null &&
      (this.currentPopup.type === PopupType.MergeConflicts ||
        this.currentPopup.type === PopupType.AbortMerge)

    // have we already been shown the merge conflicts flow *and closed it*?
    const alreadyExitedFlow =
      this.currentBanner !== null &&
      this.currentBanner.type === BannerType.MergeConflictsFound

    if (alreadyInFlow || alreadyExitedFlow) {
      return
    }

    const possibleTheirsBranches = await getBranchesPointedAt(
      repository,
      'MERGE_HEAD'
    )
    // null means we encountered an error
    if (possibleTheirsBranches === null) {
      return
    }
    const theirBranch =
      possibleTheirsBranches.length === 1
        ? possibleTheirsBranches[0]
        : undefined

    const ourBranch = conflictState.currentBranch
    this._showPopup({
      type: PopupType.MergeConflicts,
      repository,
      ourBranch,
      theirBranch,
    })
  }

  /** This shouldn't be called directly. See `Dispatcher`. */
  public async _changeRepositorySection(
    repository: Repository,
    selectedSection: RepositorySectionTab
  ): Promise<void> {
    this.repositoryStateCache.update(repository, state => {
      if (state.selectedSection !== selectedSection) {
        this.statsStore.recordRepositoryViewChanged()
      }
      return { selectedSection }
    })
    this.emitUpdate()

    if (selectedSection === RepositorySectionTab.History) {
      return this.refreshHistorySection(repository)
    } else if (selectedSection === RepositorySectionTab.Changes) {
      return this.refreshChangesSection(repository, {
        includingStatus: true,
        clearPartialState: false,
      })
    }
  }

  /**
   * Changes the selection in the changes view to the working directory and
   * optionally selects one or more files from the working directory.
   *
   *  @param files An array of files to select when showing the working directory.
   *               If undefined this method will preserve the previously selected
   *               files or pick the first changed file if no selection exists.
   *
   * Note: This shouldn't be called directly. See `Dispatcher`.
   */
  public async _selectWorkingDirectoryFiles(
    repository: Repository,
    files?: ReadonlyArray<WorkingDirectoryFileChange>
  ): Promise<void> {
    this.repositoryStateCache.updateChangesState(repository, state =>
      selectWorkingDirectoryFiles(state, files)
    )

    this.updateMenuLabelsForSelectedRepository()
    this.emitUpdate()
    this.updateChangesWorkingDirectoryDiff(repository)
  }

  /**
   * Loads or re-loads (refreshes) the diff for the currently selected file
   * in the working directory. This operation is a noop if there's no currently
   * selected file.
   */
  private async updateChangesWorkingDirectoryDiff(
    repository: Repository
  ): Promise<void> {
    const stateBeforeLoad = this.repositoryStateCache.get(repository)
    const changesStateBeforeLoad = stateBeforeLoad.changesState

    if (
      changesStateBeforeLoad.selection.kind !==
      ChangesSelectionKind.WorkingDirectory
    ) {
      return
    }

    const selectionBeforeLoad = changesStateBeforeLoad.selection
    const selectedFileIDsBeforeLoad = selectionBeforeLoad.selectedFileIDs

    // We only render diffs when a single file is selected.
    if (selectedFileIDsBeforeLoad.length !== 1) {
      if (selectionBeforeLoad.diff !== null) {
        this.repositoryStateCache.updateChangesState(repository, () => ({
          selection: {
            ...selectionBeforeLoad,
            diff: null,
          },
        }))
        this.emitUpdate()
      }
      return
    }

    const selectedFileIdBeforeLoad = selectedFileIDsBeforeLoad[0]
    const selectedFileBeforeLoad = changesStateBeforeLoad.workingDirectory.findFileWithID(
      selectedFileIdBeforeLoad
    )

    if (selectedFileBeforeLoad === null) {
      return
    }

    const diff = await getWorkingDirectoryDiff(
      repository,
      selectedFileBeforeLoad
    )

    const stateAfterLoad = this.repositoryStateCache.get(repository)
    const changesState = stateAfterLoad.changesState

    // A different file (or files) could have been selected while we were
    // loading the diff in which case we no longer care about the diff we
    // just loaded.
    if (
      changesState.selection.kind !== ChangesSelectionKind.WorkingDirectory ||
      !arrayEquals(
        changesState.selection.selectedFileIDs,
        selectedFileIDsBeforeLoad
      )
    ) {
      return
    }

    const selectedFileID = changesState.selection.selectedFileIDs[0]

    if (selectedFileID !== selectedFileIdBeforeLoad) {
      return
    }

    const currentlySelectedFile = changesState.workingDirectory.findFileWithID(
      selectedFileID
    )
    if (currentlySelectedFile === null) {
      return
    }

    const selectableLines = new Set<number>()
    if (diff.kind === DiffType.Text || diff.kind === DiffType.LargeText) {
      // The diff might have changed dramatically since last we loaded it.
      // Ideally we would be more clever about validating that any partial
      // selection state is still valid by ensuring that selected lines still
      // exist but for now we'll settle on just updating the selectable lines
      // such that any previously selected line which now no longer exists or
      // has been turned into a context line isn't still selected.
      diff.hunks.forEach(h => {
        h.lines.forEach((line, index) => {
          if (line.isIncludeableLine()) {
            selectableLines.add(h.unifiedDiffStart + index)
          }
        })
      })
    }

    const newSelection = currentlySelectedFile.selection.withSelectableLines(
      selectableLines
    )
    const selectedFile = currentlySelectedFile.withSelection(newSelection)
    const updatedFiles = changesState.workingDirectory.files.map(f =>
      f.id === selectedFile.id ? selectedFile : f
    )
    const workingDirectory = WorkingDirectoryStatus.fromFiles(updatedFiles)

    const selection: ChangesWorkingDirectorySelection = {
      ...changesState.selection,
      diff,
    }

    this.repositoryStateCache.updateChangesState(repository, () => ({
      selection,
      workingDirectory,
    }))
    this.emitUpdate()
  }

  public _hideStashedChanges(repository: Repository) {
    const { changesState } = this.repositoryStateCache.get(repository)

    // makes this safe to call even when the stash ui is not visible
    if (changesState.selection.kind !== ChangesSelectionKind.Stash) {
      return
    }

    this.repositoryStateCache.updateChangesState(repository, state => {
      const files = state.workingDirectory.files
      const selectedFileIds = files
        .filter(f => f.selection.getSelectionType() !== DiffSelectionType.None)
        .map(f => f.id)

      return {
        selection: {
          kind: ChangesSelectionKind.WorkingDirectory,
          diff: null,
          selectedFileIDs: selectedFileIds,
        },
      }
    })
    this.emitUpdate()

    this.updateMenuLabelsForSelectedRepository()
  }

  /**
   * Changes the selection in the changes view to the stash entry view and
   * optionally selects a particular file from the current stash entry.
   *
   *  @param file  A file to select when showing the stash entry.
   *               If undefined this method will preserve the previously selected
   *               file or pick the first changed file if no selection exists.
   *
   * Note: This shouldn't be called directly. See `Dispatcher`.
   */
  public async _selectStashedFile(
    repository: Repository,
    file?: CommittedFileChange | null
  ): Promise<void> {
    this.repositoryStateCache.update(repository, () => ({
      selectedSection: RepositorySectionTab.Changes,
    }))
    this.repositoryStateCache.updateChangesState(repository, state => {
      let selectedStashedFile: CommittedFileChange | null = null
      const { stashEntry, selection } = state

      const currentlySelectedFile =
        selection.kind === ChangesSelectionKind.Stash
          ? selection.selectedStashedFile
          : null

      const currentFiles =
        stashEntry !== null &&
        stashEntry.files.kind === StashedChangesLoadStates.Loaded
          ? stashEntry.files.files
          : []

      if (file === undefined) {
        if (currentlySelectedFile !== null) {
          // Ensure the requested file exists in the stash entry and
          // that we can use reference equality to figure out which file
          // is selected in the list. If we can't find it we'll pick the
          // first file available or null if no files have been loaded.
          selectedStashedFile =
            currentFiles.find(x => x.id === currentlySelectedFile.id) ||
            currentFiles[0] ||
            null
        } else {
          // No current selection, let's just pick the first file available
          // or null if no files have been loaded.
          selectedStashedFile = currentFiles[0] || null
        }
      } else if (file !== null) {
        // Look up the selected file in the stash entry, it's possible that
        // the stash entry or file list has changed since the consumer called
        // us. The working directory selection handles this by using IDs rather
        // than references.
        selectedStashedFile = currentFiles.find(x => x.id === file.id) || null
      }

      return {
        selection: {
          kind: ChangesSelectionKind.Stash,
          selectedStashedFile,
          selectedStashedFileDiff: null,
        },
      }
    })

    this.updateMenuLabelsForSelectedRepository()
    this.emitUpdate()
    this.updateChangesStashDiff(repository)

    if (!this.hasUserViewedStash) {
      // `hasUserViewedStash` is reset to false on every branch checkout
      // so we increment the metric before setting `hasUserViewedStash` to true
      // to make sure we only increment on the first view after checkout
      this.statsStore.recordStashViewedAfterCheckout()
      this.hasUserViewedStash = true
    }
  }

  private async updateChangesStashDiff(repository: Repository) {
    const stateBeforeLoad = this.repositoryStateCache.get(repository)
    const changesStateBeforeLoad = stateBeforeLoad.changesState
    const selectionBeforeLoad = changesStateBeforeLoad.selection

    if (selectionBeforeLoad.kind !== ChangesSelectionKind.Stash) {
      return
    }

    const stashEntry = changesStateBeforeLoad.stashEntry

    if (stashEntry === null) {
      return
    }

    let file = selectionBeforeLoad.selectedStashedFile

    if (file === null) {
      if (stashEntry.files.kind === StashedChangesLoadStates.Loaded) {
        if (stashEntry.files.files.length > 0) {
          file = stashEntry.files.files[0]
        }
      }
    }

    if (file === null) {
      this.repositoryStateCache.updateChangesState(repository, () => ({
        selection: {
          kind: ChangesSelectionKind.Stash,
          selectedStashedFile: null,
          selectedStashedFileDiff: null,
        },
      }))
      this.emitUpdate()
      return
    }

    const diff = await getCommitDiff(repository, file, file.commitish)

    const stateAfterLoad = this.repositoryStateCache.get(repository)
    const changesStateAfterLoad = stateAfterLoad.changesState

    // Something has changed during our async getCommitDiff, bail
    if (
      changesStateAfterLoad.selection.kind !== ChangesSelectionKind.Stash ||
      changesStateAfterLoad.selection.selectedStashedFile !==
        selectionBeforeLoad.selectedStashedFile
    ) {
      return
    }

    this.repositoryStateCache.updateChangesState(repository, () => ({
      selection: {
        kind: ChangesSelectionKind.Stash,
        selectedStashedFile: file,
        selectedStashedFileDiff: diff,
      },
    }))
    this.emitUpdate()
  }

  /** This shouldn't be called directly. See `Dispatcher`. */
  public async _commitIncludedChanges(
    repository: Repository,
    context: ICommitContext
  ): Promise<boolean> {
    const state = this.repositoryStateCache.get(repository)
    const files = state.changesState.workingDirectory.files
    const selectedFiles = files.filter(file => {
      return file.selection.getSelectionType() !== DiffSelectionType.None
    })

    const gitStore = this.gitStoreCache.get(repository)

    const result = await this.isCommitting(repository, () => {
      return gitStore.performFailableOperation(async () => {
        const message = await formatCommitMessage(repository, context)
        return createCommit(repository, message, selectedFiles)
      })
    })

    if (result) {
      this.statsStore.recordCommit()

      const includedPartialSelections = files.some(
        file => file.selection.getSelectionType() === DiffSelectionType.Partial
      )
      if (includedPartialSelections) {
        this.statsStore.recordPartialCommit()
      }

      const { trailers } = context
      if (trailers !== undefined && trailers.some(isCoAuthoredByTrailer)) {
        this.statsStore.recordCoAuthoredCommit()
      }

      const account = getAccountForRepository(this.accounts, repository)
      if (repository.gitHubRepository !== null) {
        if (account !== null) {
          if (account.endpoint === getDotComAPIEndpoint()) {
            this.statsStore.recordCommitToDotcom()
          } else {
            this.statsStore.recordCommitToEnterprise()
          }

          const { commitAuthor } = state
          if (commitAuthor !== null) {
            const commitEmail = commitAuthor.email.toLowerCase()
            const attributableEmails = getAttributableEmailsFor(account)
            const commitEmailMatchesAccount = attributableEmails.some(
              email => email.toLowerCase() === commitEmail
            )
            if (!commitEmailMatchesAccount) {
              this.statsStore.recordUnattributedCommit()
            }
          }
        }

        const branchProtectionsFound = await this.repositoriesStore.hasBranchProtectionsConfigured(
          repository.gitHubRepository
        )

        if (branchProtectionsFound) {
          this.statsStore.recordCommitToRepositoryWithBranchProtections()
        }

        const branchName = findRemoteBranchName(
          gitStore.tip,
          gitStore.currentRemote,
          repository.gitHubRepository
        )

        if (branchName !== null) {
          const { changesState } = this.repositoryStateCache.get(repository)
          if (changesState.currentBranchProtected) {
            this.statsStore.recordCommitToProtectedBranch()
          }
        }

        if (
          repository.gitHubRepository !== null &&
          !hasWritePermission(repository.gitHubRepository)
        ) {
          this.statsStore.recordCommitToRepositoryWithoutWriteAccess()
          this.statsStore.recordRepositoryCommitedInWithoutWriteAccess(
            repository.gitHubRepository.dbID
          )
        }
      }

      await this._refreshRepository(repository)
      await this.refreshChangesSection(repository, {
        includingStatus: true,
        clearPartialState: true,
      })
    }

    return result || false
  }

  /** This shouldn't be called directly. See `Dispatcher`. */
  public _changeFileIncluded(
    repository: Repository,
    file: WorkingDirectoryFileChange,
    include: boolean
  ): Promise<void> {
    const selection = include
      ? file.selection.withSelectAll()
      : file.selection.withSelectNone()
    this.updateWorkingDirectoryFileSelection(repository, file, selection)
    return Promise.resolve()
  }

  /** This shouldn't be called directly. See `Dispatcher`. */
  public _changeFileLineSelection(
    repository: Repository,
    file: WorkingDirectoryFileChange,
    diffSelection: DiffSelection
  ): Promise<void> {
    this.updateWorkingDirectoryFileSelection(repository, file, diffSelection)
    return Promise.resolve()
  }

  /**
   * Updates the selection for the given file in the working directory state and
   * emits an update event.
   */
  private updateWorkingDirectoryFileSelection(
    repository: Repository,
    file: WorkingDirectoryFileChange,
    selection: DiffSelection
  ) {
    this.repositoryStateCache.updateChangesState(repository, state => {
      const newFiles = state.workingDirectory.files.map(f =>
        f.id === file.id ? f.withSelection(selection) : f
      )

      const workingDirectory = WorkingDirectoryStatus.fromFiles(newFiles)

      return { workingDirectory }
    })

    this.emitUpdate()
  }

  /** This shouldn't be called directly. See `Dispatcher`. */
  public _changeIncludeAllFiles(
    repository: Repository,
    includeAll: boolean
  ): Promise<void> {
    this.repositoryStateCache.updateChangesState(repository, state => {
      const workingDirectory = state.workingDirectory.withIncludeAllFiles(
        includeAll
      )
      return { workingDirectory }
    })

    this.emitUpdate()

    return Promise.resolve()
  }

  /** This shouldn't be called directly. See `Dispatcher`. */
  public async _refreshOrRecoverRepository(
    repository: Repository
  ): Promise<void> {
    // if repository is missing, try checking if it has been restored
    if (repository.missing) {
      const updatedRepository = await this.recoverMissingRepository(repository)
      if (!updatedRepository.missing) {
        // repository has been restored, attempt to refresh it now.
        return this._refreshRepository(updatedRepository)
      }
    } else {
      return this._refreshRepository(repository)
    }
  }

  private async recoverMissingRepository(
    repository: Repository
  ): Promise<Repository> {
    if (!repository.missing) {
      return repository
    }

    const foundRepository =
      (await pathExists(repository.path)) &&
      (await isGitRepository(repository.path)) &&
      (await this._loadStatus(repository)) !== null

    if (foundRepository) {
      return await this._updateRepositoryMissing(repository, false)
    }
    return repository
  }

  /** This shouldn't be called directly. See `Dispatcher`. */
  public async _refreshRepository(repository: Repository): Promise<void> {
    if (repository.missing) {
      return
    }

    // if the repository path doesn't exist on disk,
    // set the flag and don't try anything Git-related
    const exists = await pathExists(repository.path)
    if (!exists) {
      this._updateRepositoryMissing(repository, true)
      return
    }

    const state = this.repositoryStateCache.get(repository)
    const gitStore = this.gitStoreCache.get(repository)

    // if we cannot get a valid status it's a good indicator that the repository
    // is in a bad state - let's mark it as missing here and give up on the
    // further work
    const status = await this._loadStatus(repository)
    this.updateSidebarIndicator(repository, status)

    if (status === null) {
      await this._updateRepositoryMissing(repository, true)
      return
    }

    await gitStore.loadBranches()

    const section = state.selectedSection
    let refreshSectionPromise: Promise<void>

    if (section === RepositorySectionTab.History) {
      refreshSectionPromise = this.refreshHistorySection(repository)
    } else if (section === RepositorySectionTab.Changes) {
      refreshSectionPromise = this.refreshChangesSection(repository, {
        includingStatus: false,
        clearPartialState: false,
      })
    } else {
      return assertNever(section, `Unknown section: ${section}`)
    }

    await Promise.all([
      gitStore.loadRemotes(),
      gitStore.updateLastFetched(),
      gitStore.loadStashEntries(),
      this.refreshAuthor(repository),
      refreshSectionPromise,
    ])

    await gitStore.refreshTags()

    // this promise is fire-and-forget, so no need to await it
    this.updateStashEntryCountMetric(
      repository,
      gitStore.desktopStashEntryCount,
      gitStore.stashEntryCount
    )
    this.updateCurrentPullRequest(repository)

    const latestState = this.repositoryStateCache.get(repository)
    this.updateMenuItemLabels(latestState)

    this._initializeCompare(repository)

    this.updateCurrentTutorialStep(repository)
  }

  private async updateStashEntryCountMetric(
    repository: Repository,
    desktopStashEntryCount: number,
    stashEntryCount: number
  ) {
    const lastStashEntryCheck = await this.repositoriesStore.getLastStashCheckDate(
      repository
    )
    const dateNow = moment()
    const threshold = dateNow.subtract(24, 'hours')
    // `lastStashEntryCheck` being equal to `null` means
    // we've never checked for the given repo
    if (lastStashEntryCheck == null || threshold.isAfter(lastStashEntryCheck)) {
      await this.repositoriesStore.updateLastStashCheckDate(repository)
      const numEntriesCreatedOutsideDesktop =
        stashEntryCount - desktopStashEntryCount
      this.statsStore.addStashEntriesCreatedOutsideDesktop(
        numEntriesCreatedOutsideDesktop
      )
    }
  }

  /**
   * Update the repository sidebar indicator for the repository
   */
  private async updateSidebarIndicator(
    repository: Repository,
    status: IStatusResult | null
  ): Promise<void> {
    const lookup = this.localRepositoryStateLookup

    if (repository.missing) {
      lookup.delete(repository.id)
      return
    }

    if (status === null) {
      lookup.delete(repository.id)
      return
    }

    lookup.set(repository.id, {
      aheadBehind: status.branchAheadBehind || null,
      changedFilesCount: status.workingDirectory.files.length,
    })
  }
  /**
   * Refresh indicator in repository list for a specific repository
   */
  private refreshIndicatorForRepository = async (repository: Repository) => {
    const lookup = this.localRepositoryStateLookup

    if (repository.missing) {
      lookup.delete(repository.id)
      return
    }

    const exists = await pathExists(repository.path)
    if (!exists) {
      lookup.delete(repository.id)
      return
    }

    const gitStore = this.gitStoreCache.get(repository)
    const status = await gitStore.loadStatus()
    if (status === null) {
      lookup.delete(repository.id)
      return
    }

    this.updateSidebarIndicator(repository, status)
    this.emitUpdate()

    const lastPush = await inferLastPushForRepository(
      this.accounts,
      gitStore,
      repository
    )

    if (await this.shouldBackgroundFetch(repository, lastPush)) {
      const aheadBehind = await this.fetchForRepositoryIndicator(repository)

      const existing = lookup.get(repository.id)
      lookup.set(repository.id, {
        aheadBehind: aheadBehind,
        // We don't need to update changedFilesCount here since it was already
        // set when calling `updateSidebarIndicator()` with the status object.
        changedFilesCount: existing?.changedFilesCount ?? 0,
      })
      this.emitUpdate()
    }
  }

  private getRepositoriesForIndicatorRefresh = () => {
    // The currently selected repository will get refreshed by both the
    // BackgroundFetcher and the refreshRepository call from the
    // focus event. No point in having the RepositoryIndicatorUpdater do
    // it as well.
    //
    // Note that this method should never leak the actual repositories
    // instance since that's a mutable array. We should always return
    // a copy.
    return this.repositories.filter(x => x !== this.selectedRepository)
  }

  /**
   * A slimmed down version of performFetch which is only used when fetching
   * the repository in order to compute the repository indicator status.
   *
   * As opposed to `performFetch` this method will not perform a full refresh
   * of the repository after fetching, nor will it refresh issues, branch
   * protection information etc. It's intention is to only do the bare minimum
   * amount of work required to calculate an up-to-date ahead/behind status
   * of the current branch to its upstream tracking branch.
   */
  private fetchForRepositoryIndicator(repo: Repository) {
    return this.withAuthenticatingUser(repo, async (repo, account) => {
      const isBackgroundTask = true
      const gitStore = this.gitStoreCache.get(repo)

      await this.withPushPullFetch(repo, () =>
        gitStore.fetch(account, isBackgroundTask, progress =>
          this.updatePushPullFetchProgress(repo, progress)
        )
      )
      this.updatePushPullFetchProgress(repo, null)

      return gitStore.aheadBehind
    })
  }

  public _setRepositoryIndicatorsEnabled(repositoryIndicatorsEnabled: boolean) {
    if (this.repositoryIndicatorsEnabled === repositoryIndicatorsEnabled) {
      return
    }

    setBoolean(repositoryIndicatorsEnabledKey, repositoryIndicatorsEnabled)
    this.repositoryIndicatorsEnabled = repositoryIndicatorsEnabled
    if (repositoryIndicatorsEnabled) {
      this.repositoryIndicatorUpdater.start()
    } else {
      this.repositoryIndicatorUpdater.stop()
    }

    this.emitUpdate()
  }

  public _setCommitSpellcheckEnabled(commitSpellcheckEnabled: boolean) {
    if (this.commitSpellcheckEnabled === commitSpellcheckEnabled) {
      return
    }

    setBoolean(commitSpellcheckEnabledKey, commitSpellcheckEnabled)
    this.commitSpellcheckEnabled = commitSpellcheckEnabled

    this.emitUpdate()
  }

  public _setContextMenuItems(items: IMenuItem[]) {
    this.currentContextMenuItems = items
    this.emitUpdate()
  }

  /**
   * Refresh all the data for the Changes section.
   *
   * This will be called automatically when appropriate.
   */
  private async refreshChangesSection(
    repository: Repository,
    options: {
      includingStatus: boolean
      clearPartialState: boolean
    }
  ): Promise<void> {
    if (options.includingStatus) {
      await this._loadStatus(repository, options.clearPartialState)
    }

    const gitStore = this.gitStoreCache.get(repository)
    const state = this.repositoryStateCache.get(repository)

    if (state.branchesState.tip.kind === TipState.Valid) {
      const currentBranch = state.branchesState.tip.branch
      await gitStore.loadLocalCommits(currentBranch)
    } else if (state.branchesState.tip.kind === TipState.Unborn) {
      await gitStore.loadLocalCommits(null)
    }
  }

  /**
   * Refresh all the data for the History section.
   *
   * This will be called automatically when appropriate.
   */
  private async refreshHistorySection(repository: Repository): Promise<void> {
    const gitStore = this.gitStoreCache.get(repository)
    const state = this.repositoryStateCache.get(repository)
    const tip = state.branchesState.tip

    if (tip.kind === TipState.Valid) {
      await gitStore.loadLocalCommits(tip.branch)
    }

    return this.updateOrSelectFirstCommit(
      repository,
      state.compareState.commitSHAs
    )
  }

  private async refreshAuthor(repository: Repository): Promise<void> {
    const gitStore = this.gitStoreCache.get(repository)
    const commitAuthor =
      (await gitStore.performFailableOperation(() =>
        getAuthorIdentity(repository)
      )) || null

    this.repositoryStateCache.update(repository, () => ({
      commitAuthor,
    }))
    this.emitUpdate()
  }

  /** This shouldn't be called directly. See `Dispatcher`. */
  public async _showPopup(popup: Popup): Promise<void> {
    this._closePopup()

    // Always close the app menu when showing a pop up. This is only
    // applicable on Windows where we draw a custom app menu.
    this._closeFoldout(FoldoutType.AppMenu)

    this.currentPopup = popup
    this.emitUpdate()
  }

  /** This shouldn't be called directly. See `Dispatcher`. */
  public _closePopup(popupType?: PopupType) {
    const currentPopup = this.currentPopup
    if (currentPopup == null) {
      return
    }

    if (popupType !== undefined && currentPopup.type !== popupType) {
      return
    }

    if (currentPopup.type === PopupType.CloneRepository) {
      this._completeOpenInDesktop(() => Promise.resolve(null))
    }

    this.currentPopup = null
    this.emitUpdate()
  }

  /** This shouldn't be called directly. See `Dispatcher`. */
  public async _showFoldout(foldout: Foldout): Promise<void> {
    this.currentFoldout = foldout
    this.emitUpdate()

    // If the user is opening the repository list and we haven't yet
    // started to refresh the repository indicators let's do so.
    if (
      foldout.type === FoldoutType.Repository &&
      this.repositoryIndicatorsEnabled
    ) {
      // N.B: RepositoryIndicatorUpdater.prototype.start is
      // idempotent.
      this.repositoryIndicatorUpdater.start()
    }
  }

  /** This shouldn't be called directly. See `Dispatcher`. */
  public async _closeCurrentFoldout(): Promise<void> {
    if (this.currentFoldout == null) {
      return
    }

    this.currentFoldout = null
    this.emitUpdate()
  }

  /** This shouldn't be called directly. See `Dispatcher`. */
  public async _closeFoldout(foldout: FoldoutType): Promise<void> {
    if (this.currentFoldout == null) {
      return
    }

    if (foldout !== undefined && this.currentFoldout.type !== foldout) {
      return
    }

    this.currentFoldout = null
    this.emitUpdate()
  }

  /** This shouldn't be called directly. See `Dispatcher`. */
  public async _createBranch(
    repository: Repository,
    name: string,
    startPoint: string | null,
    noTrackOption: boolean = false
  ): Promise<void> {
    const gitStore = this.gitStoreCache.get(repository)
    const branch = await gitStore.createBranch(name, startPoint, noTrackOption)

    if (branch !== undefined) {
      await this._checkoutBranch(repository, branch)
    }
  }

  /** This shouldn't be called directly. See `Dispatcher`. */
  public async _createTag(repository: Repository, name: string, sha: string) {
    const gitStore = this.gitStoreCache.get(repository)
    await gitStore.createTag(name, sha)
  }

  /** This shouldn't be called directly. See `Dispatcher`. */
  public async _deleteTag(repository: Repository, name: string) {
    const gitStore = this.gitStoreCache.get(repository)
    await gitStore.deleteTag(name)
  }

  private updateCheckoutProgress(
    repository: Repository,
    checkoutProgress: ICheckoutProgress | null
  ) {
    this.repositoryStateCache.update(repository, () => ({
      checkoutProgress,
    }))

    if (
      this.selectedRepository instanceof Repository &&
      this.selectedRepository.id === repository.id
    ) {
      this.emitUpdate()
    }
  }

  /**
   * Checkout the given branch, using given stashing strategy or the default.
   *
   * When `explicitStrategy` is undefined we'll use the default strategy
   * configurable by the user in preferences. Without an explicit strategy
   * this method will take care of presenting the user with any necessary
   * confirmation dialogs and choices depending on the state of their
   * repository.
   *
   * When provided with an explicit strategy other than `AskForConfirmation`
   * we assume the user has been informed of any risks of overwritten stashes
   * and such. In other words the only consumers who should pass an explicit
   * strategy are dialogs and other confirmation constructs where the user
   * has made an explicit choice about how to proceed.
   *
   * Note: This shouldn't be called directly. See `Dispatcher`.
   */
  public async _checkoutBranch(
    repository: Repository,
    branch: Branch,
    explicitStrategy?: UncommittedChangesStrategy
  ): Promise<Repository> {
    const repositoryState = this.repositoryStateCache.get(repository)
    const { changesState, branchesState } = repositoryState
    const { currentBranchProtected, stashEntry } = changesState
    const { tip } = branchesState
    const hasChanges = changesState.workingDirectory.files.length > 0

    // No point in checking out the currently checked out branch.
    if (tip.kind === TipState.Valid && tip.branch.name === branch.name) {
      return repository
    }

    let strategy = explicitStrategy ?? this.uncommittedChangesStrategy

    // The user hasn't been presented with an explicit choice
    if (explicitStrategy === undefined) {
      // Even if the user has chosen to "always stash on current branch" in
      // preferences we still want to let them know changes might be lost
      if (strategy === UncommittedChangesStrategy.StashOnCurrentBranch) {
        if (hasChanges && stashEntry !== null) {
          const type = PopupType.ConfirmOverwriteStash
          this._showPopup({ type, repository, branchToCheckout: branch })
          return repository
        }
      }
    }

    // Always move changes to new branch if we're on a detached head, unborn
    // branch, or a protected branch.
    if (tip.kind !== TipState.Valid || currentBranchProtected) {
      strategy = UncommittedChangesStrategy.MoveToNewBranch
    }

    if (strategy === UncommittedChangesStrategy.AskForConfirmation) {
      if (hasChanges) {
        const type = PopupType.StashAndSwitchBranch
        this._showPopup({ type, branchToCheckout: branch, repository })
        return repository
      }
    }

    return this.withAuthenticatingUser(repository, (repository, account) => {
      // We always want to end with refreshing the repository regardless of
      // whether the checkout succeeded or not in order to present the most
      // up-to-date information to the user.
      return this.checkoutImplementation(repository, branch, account, strategy)
        .then(() => this.onSuccessfulCheckout(repository, branch))
        .catch(e => this.emitError(new CheckoutError(e, repository, branch)))
        .then(() => this.refreshAfterCheckout(repository, branch))
        .finally(() => this.updateCheckoutProgress(repository, null))
    })
  }

  /** Invoke the best checkout implementation for the selected strategy */
  private checkoutImplementation(
    repository: Repository,
    branch: Branch,
    account: IGitAccount | null,
    strategy: UncommittedChangesStrategy
  ) {
    if (strategy === UncommittedChangesStrategy.StashOnCurrentBranch) {
      return this.checkoutAndLeaveChanges(repository, branch, account)
    } else if (strategy === UncommittedChangesStrategy.MoveToNewBranch) {
      return this.checkoutAndBringChanges(repository, branch, account)
    } else {
      return this.checkoutIgnoringChanges(repository, branch, account)
    }
  }

  /** Checkout the given branch without taking local changes into account */
  private async checkoutIgnoringChanges(
    repository: Repository,
    branch: Branch,
    account: IGitAccount | null
  ) {
    await checkoutBranch(repository, account, branch, progress => {
      this.updateCheckoutProgress(repository, progress)
    })
  }

  /**
   * Checkout the given branch and leave any local changes on the current branch
   *
   * Note that this will ovewrite any existing stash enty on the current branch.
   */
  private async checkoutAndLeaveChanges(
    repository: Repository,
    branch: Branch,
    account: IGitAccount | null
  ) {
    const repositoryState = this.repositoryStateCache.get(repository)
    const { workingDirectory } = repositoryState.changesState
    const { tip } = repositoryState.branchesState

    if (tip.kind === TipState.Valid && workingDirectory.files.length > 0) {
      await this.createStashAndDropPreviousEntry(repository, tip.branch)
      this.statsStore.recordStashCreatedOnCurrentBranch()
    }

    return this.checkoutIgnoringChanges(repository, branch, account)
  }

  /**
   * Checkout the given branch and move any local changes along.
   *
   * Will attempt to simply check out the branch and if that fails due to
   * local changes risking being overwritten it'll create a transient stash
   * entry, switch branches, and pop said stash entry.
   *
   * Note that the transient stash entry will not overwrite any current stash
   * entry for the target branch.
   */
  private async checkoutAndBringChanges(
    repository: Repository,
    branch: Branch,
    account: IGitAccount | null
  ) {
    try {
      await this.checkoutIgnoringChanges(repository, branch, account)
    } catch (checkoutError) {
      if (!isLocalChangesOverwrittenError(checkoutError)) {
        throw checkoutError
      }

      const stash = (await this.createStashEntry(repository, branch))
        ? await getLastDesktopStashEntryForBranch(repository, branch)
        : null

      // Failing to stash the changes when we know that there are changes
      // preventing a checkout is very likely due to assume-unchanged or
      // skip-worktree. So instead of showing a "could not create stash" error
      // we'll show the checkout error to the user and let them figure it out.
      if (stash === null) {
        throw checkoutError
      }

      await this.checkoutIgnoringChanges(repository, branch, account)
      await popStashEntry(repository, stash.stashSha)

      this.statsStore.recordChangesTakenToNewBranch()
    }
  }

  private async onSuccessfulCheckout(repository: Repository, branch: Branch) {
    const repositoryState = this.repositoryStateCache.get(repository)
    const { stashEntry } = repositoryState.changesState
    const { defaultBranch } = repositoryState.branchesState

    this.clearBranchProtectionState(repository)

    // Make sure changes or suggested next step are visible after branch checkout
    await this._selectWorkingDirectoryFiles(repository)

    this._initializeCompare(repository, { kind: HistoryTabMode.History })

    if (defaultBranch !== null && branch.name !== defaultBranch.name) {
      this.statsStore.recordNonDefaultBranchCheckout()
    }

    if (stashEntry !== null && !this.hasUserViewedStash) {
      this.statsStore.recordStashNotViewedAfterCheckout()
    }

    this.hasUserViewedStash = false
  }

  private async refreshAfterCheckout(repository: Repository, branch: Branch) {
    this.updateCheckoutProgress(repository, {
      kind: 'checkout',
      title: `Refreshing ${__DARWIN__ ? 'Repository' : 'repository'}`,
      value: 1,
      targetBranch: branch.name,
    })

    await this._refreshRepository(repository)
    return repository
  }

  /**
   * Creates a stash associated to the current checked out branch.
   *
   * @param repository
   * @param showConfirmationDialog  Whether to show a confirmation
   *                                dialog if an existing stash exists.
   */
  public async _createStashForCurrentBranch(
    repository: Repository,
    showConfirmationDialog: boolean
  ): Promise<boolean> {
    const repositoryState = this.repositoryStateCache.get(repository)
    const tip = repositoryState.branchesState.tip
    const currentBranch = tip.kind === TipState.Valid ? tip.branch : null
    const hasExistingStash = repositoryState.changesState.stashEntry !== null

    if (currentBranch === null) {
      return false
    }

    if (showConfirmationDialog && hasExistingStash) {
      this._showPopup({
        type: PopupType.ConfirmOverwriteStash,
        branchToCheckout: null,
        repository,
      })
      return false
    }

    if (await this.createStashAndDropPreviousEntry(repository, currentBranch)) {
      this.statsStore.recordStashCreatedOnCurrentBranch()
      await this._refreshRepository(repository)
      return true
    }

    return false
  }

  /**
   * refetches the associated GitHub remote repository, if possible
   *
   * if refetching fails, will return the given `repository` with
   * the same info it was passed in with
   *
   * @param repository
   * @returns repository model (hopefully with fresh `gitHubRepository` info)
   */
  private async repositoryWithRefreshedGitHubRepository(
    repository: Repository
  ): Promise<Repository> {
    const repoStore = this.repositoriesStore
    const match = await this.matchGitHubRepository(repository)

    // TODO: We currently never clear GitHub repository associations (see
    // https://github.com/desktop/desktop/issues/1144). So we can bail early at
    // this point.
    if (!match) {
      return repository
    }

    const { account, owner, name } = match
    const { endpoint } = account
    const api = API.fromAccount(account)
    const apiRepo = await api.fetchRepository(owner, name)

    if (apiRepo === null) {
      // If the request fails, we want to preserve the existing GitHub
      // repository info. But if we didn't have a GitHub repository already or
      // the endpoint changed, the skeleton repository is better than nothing.
      if (endpoint !== repository.gitHubRepository?.endpoint) {
        const ghRepo = await repoStore.upsertGitHubRepositoryFromMatch(match)
        return repoStore.setGitHubRepository(repository, ghRepo)
      }

      return repository
    }

    if (enableUpdateRemoteUrl() && repository.gitHubRepository) {
      const gitStore = this.gitStoreCache.get(repository)
      await updateRemoteUrl(gitStore, repository.gitHubRepository, apiRepo)
    }

    const ghRepo = await repoStore.upsertGitHubRepository(endpoint, apiRepo)
    const freshRepo = await repoStore.setGitHubRepository(repository, ghRepo)

    await this.refreshBranchProtectionState(freshRepo)
    return freshRepo
  }

  private async updateBranchProtectionsFromAPI(repository: Repository) {
    if (repository.gitHubRepository === null) {
      return
    }

    const { owner, name } = repository.gitHubRepository

    const account = getAccountForEndpoint(
      this.accounts,
      repository.gitHubRepository.endpoint
    )

    if (account === null) {
      return
    }

    const api = API.fromAccount(account)

    const branches = await api.fetchProtectedBranches(owner.login, name)

    await this.repositoriesStore.updateBranchProtections(
      repository.gitHubRepository,
      branches
    )
  }

  private async matchGitHubRepository(
    repository: Repository
  ): Promise<IMatchedGitHubRepository | null> {
    const gitStore = this.gitStoreCache.get(repository)

    if (!gitStore.defaultRemote) {
      await gitStore.loadRemotes()
    }

    const remote = gitStore.defaultRemote
    return remote !== null
      ? matchGitHubRepository(this.accounts, remote.url)
      : null
  }

  /** This shouldn't be called directly. See `Dispatcher`. */
  public _pushError(error: Error): Promise<void> {
    const newErrors = Array.from(this.errors)
    newErrors.push(error)
    this.errors = newErrors
    this.emitUpdate()

    return Promise.resolve()
  }

  /** This shouldn't be called directly. See `Dispatcher`. */
  public _clearError(error: Error): Promise<void> {
    this.errors = this.errors.filter(e => e !== error)
    this.emitUpdate()

    return Promise.resolve()
  }

  /** This shouldn't be called directly. See `Dispatcher`. */
  public async _renameBranch(
    repository: Repository,
    branch: Branch,
    newName: string
  ): Promise<void> {
    const gitStore = this.gitStoreCache.get(repository)
    await gitStore.performFailableOperation(() =>
      renameBranch(repository, branch, newName)
    )

    return this._refreshRepository(repository)
  }

  /** This shouldn't be called directly. See `Dispatcher`. */
  public async _deleteBranch(
    repository: Repository,
    branch: Branch,
    includeRemote: boolean
  ): Promise<void> {
    return this.withAuthenticatingUser(repository, async (r, account) => {
      const { branchesState } = this.repositoryStateCache.get(r)
      let branchToCheckout = branchesState.defaultBranch

      // If the default branch is null, use the most recent branch excluding the branch
      // the branch to delete as the branch to checkout.
      if (branchToCheckout === null) {
        let i = 0

        while (i < branchesState.recentBranches.length) {
          if (branchesState.recentBranches[i].name !== branch.name) {
            branchToCheckout = branchesState.recentBranches[i]
            break
          }
          i++
        }
      }

      if (branchToCheckout === null) {
        throw new Error(
          `It's not possible to delete the only existing branch in a repository.`
        )
      }

      const nonNullBranchToCheckout = branchToCheckout
      const gitStore = this.gitStoreCache.get(r)

      await gitStore.performFailableOperation(() =>
        checkoutBranch(r, account, nonNullBranchToCheckout)
      )
      await gitStore.performFailableOperation(() =>
        deleteBranch(r, branch, account, includeRemote)
      )

      return this._refreshRepository(r)
    })
  }

  private updatePushPullFetchProgress(
    repository: Repository,
    pushPullFetchProgress: Progress | null
  ) {
    this.repositoryStateCache.update(repository, () => ({
      pushPullFetchProgress,
    }))
    if (enableProgressBarOnIcon()) {
      if (pushPullFetchProgress !== null) {
        remote.getCurrentWindow().setProgressBar(pushPullFetchProgress.value)
      } else {
        remote.getCurrentWindow().setProgressBar(-1)
      }
    }
    if (this.selectedRepository === repository) {
      this.emitUpdate()
    }
  }

  public async _push(
    repository: Repository,
    options?: PushOptions
  ): Promise<void> {
    return this.withAuthenticatingUser(repository, (repository, account) => {
      return this.performPush(repository, account, options)
    })
  }

  private async performPush(
    repository: Repository,
    account: IGitAccount | null,
    options?: PushOptions
  ): Promise<void> {
    const state = this.repositoryStateCache.get(repository)
    const { remote } = state
    if (remote === null) {
      this._showPopup({
        type: PopupType.PublishRepository,
        repository,
      })

      return
    }

    return this.withPushPullFetch(repository, async () => {
      const { tip } = state.branchesState

      if (tip.kind === TipState.Unborn) {
        throw new Error('The current branch is unborn.')
      }

      if (tip.kind === TipState.Detached) {
        throw new Error('The current repository is in a detached HEAD state.')
      }

      if (tip.kind === TipState.Valid) {
        const { branch } = tip

        const remoteName = branch.remote || remote.name

        const pushTitle = `Pushing to ${remoteName}`

        // Emit an initial progress even before our push begins
        // since we're doing some work to get remotes up front.
        this.updatePushPullFetchProgress(repository, {
          kind: 'push',
          title: pushTitle,
          value: 0,
          remote: remoteName,
          branch: branch.name,
        })

        // Let's say that a push takes roughly twice as long as a fetch,
        // this is of course highly inaccurate.
        let pushWeight = 2.5
        let fetchWeight = 1

        // Let's leave 10% at the end for refreshing
        const refreshWeight = 0.1

        // Scale pull and fetch weights to be between 0 and 0.9.
        const scale = (1 / (pushWeight + fetchWeight)) * (1 - refreshWeight)

        pushWeight *= scale
        fetchWeight *= scale

        const retryAction: RetryAction = {
          type: RetryActionType.Push,
          repository,
        }

        // This is most likely not necessary and is only here out of
        // an abundance of caution. We're introducing support for
        // automatically configuring Git proxies based on system
        // proxy settings and therefore need to pass along the remote
        // url to functions such as push, pull, fetch etc.
        //
        // Prior to this we relied primarily on the `branch.remote`
        // property and used the `remote.name` as a fallback in case the
        // branch object didn't have a remote name (i.e. if it's not
        // published yet).
        //
        // The remote.name is derived from the current tip first and falls
        // back to using the defaultRemote if the current tip isn't valid
        // or if the current branch isn't published. There's however no
        // guarantee that they'll be refreshed at the exact same time so
        // there's a theoretical possibility that `branch.remote` and
        // `remote.name` could be out of sync. I have no reason to suspect
        // that's the case and if it is then we already have problems as
        // the `fetchRemotes` call after the push already relies on the
        // `remote` and not the `branch.remote`. All that said this is
        // a critical path in the app and somehow breaking pushing would
        // be near unforgivable so I'm introducing this `safeRemote`
        // temporarily to ensure that there's no risk of us using an
        // out of sync remote name while still providing envForRemoteOperation
        // with an url to use when resolving proxies.
        //
        // I'm also adding a non fatal exception if this ever happens
        // so that we can confidently remove this safeguard in a future
        // release.
        const safeRemote: IRemote = { name: remoteName, url: remote.url }

        if (safeRemote.name !== remote.name) {
          sendNonFatalException(
            'remoteNameMismatch',
            new Error('The current remote name differs from the branch remote')
          )
        }

        const gitStore = this.gitStoreCache.get(repository)
        await gitStore.performFailableOperation(
          async () => {
            await pushRepo(
              repository,
              account,
              safeRemote,
              branch.name,
              branch.upstreamWithoutRemote,
              gitStore.tagsToPush,
              options,
              progress => {
                this.updatePushPullFetchProgress(repository, {
                  ...progress,
                  title: pushTitle,
                  value: pushWeight * progress.value,
                })
              }
            )
            gitStore.clearTagsToPush()

            await gitStore.fetchRemotes(
              account,
              [safeRemote],
              false,
              fetchProgress => {
                this.updatePushPullFetchProgress(repository, {
                  ...fetchProgress,
                  value: pushWeight + fetchProgress.value * fetchWeight,
                })
              }
            )

            const refreshTitle = __DARWIN__
              ? 'Refreshing Repository'
              : 'Refreshing repository'
            const refreshStartProgress = pushWeight + fetchWeight

            this.updatePushPullFetchProgress(repository, {
              kind: 'generic',
              title: refreshTitle,
              value: refreshStartProgress,
            })

            // manually refresh branch protections after the push, to ensure
            // any new branch will immediately report as protected
            await this.refreshBranchProtectionState(repository)

            await this._refreshRepository(repository)

            this.updatePushPullFetchProgress(repository, {
              kind: 'generic',
              title: refreshTitle,
              description: 'Fast-forwarding branches',
              value: refreshStartProgress + refreshWeight * 0.5,
            })

            await this.fastForwardBranches(repository)
          },
          { retryAction }
        )

        this.updatePushPullFetchProgress(repository, null)

        this.updateMenuLabelsForSelectedRepository()

        // Note that we're using `getAccountForRepository` here instead
        // of the `account` instance we've got and that's because recordPush
        // needs to be able to differentiate between a GHES account and a
        // generic account and it can't do that only based on the endpoint.
        this.statsStore.recordPush(
          getAccountForRepository(this.accounts, repository),
          options
        )
      }
    })
  }

  private async isCommitting(
    repository: Repository,
    fn: () => Promise<string | undefined>
  ): Promise<boolean | undefined> {
    const state = this.repositoryStateCache.get(repository)
    // ensure the user doesn't try and commit again
    if (state.isCommitting) {
      return
    }

    this.repositoryStateCache.update(repository, () => ({
      isCommitting: true,
    }))
    this.emitUpdate()

    try {
      const sha = await fn()
      return sha !== undefined
    } finally {
      this.repositoryStateCache.update(repository, () => ({
        isCommitting: false,
      }))
      this.emitUpdate()
    }
  }

  private async withPushPullFetch(
    repository: Repository,
    fn: () => Promise<void>
  ): Promise<void> {
    const state = this.repositoryStateCache.get(repository)
    // Don't allow concurrent network operations.
    if (state.isPushPullFetchInProgress) {
      return
    }

    this.repositoryStateCache.update(repository, () => ({
      isPushPullFetchInProgress: true,
    }))
    this.emitUpdate()

    try {
      await fn()
    } finally {
      this.repositoryStateCache.update(repository, () => ({
        isPushPullFetchInProgress: false,
      }))
      this.emitUpdate()
    }
  }

  public async _pull(repository: Repository): Promise<void> {
    return this.withAuthenticatingUser(repository, (repository, account) => {
      return this.performPull(repository, account)
    })
  }

  /** This shouldn't be called directly. See `Dispatcher`. */
  private async performPull(
    repository: Repository,
    account: IGitAccount | null
  ): Promise<void> {
    return this.withPushPullFetch(repository, async () => {
      const gitStore = this.gitStoreCache.get(repository)
      const remote = gitStore.currentRemote

      if (!remote) {
        throw new Error('The repository has no remotes.')
      }

      const state = this.repositoryStateCache.get(repository)
      const tip = state.branchesState.tip

      if (tip.kind === TipState.Unborn) {
        throw new Error('The current branch is unborn.')
      }

      if (tip.kind === TipState.Detached) {
        throw new Error('The current repository is in a detached HEAD state.')
      }

      if (tip.kind === TipState.Valid) {
        let mergeBase: string | null = null
        let gitContext: GitErrorContext | undefined = undefined

        if (tip.branch.upstream !== null) {
          mergeBase = await getMergeBase(
            repository,
            tip.branch.name,
            tip.branch.upstream
          )

          gitContext = {
            kind: 'pull',
            theirBranch: tip.branch.upstream,
            currentBranch: tip.branch.name,
          }
        }

        const title = `Pulling ${remote.name}`
        const kind = 'pull'
        this.updatePushPullFetchProgress(repository, {
          kind,
          title,
          value: 0,
          remote: remote.name,
        })

        try {
          // Let's say that a pull takes twice as long as a fetch,
          // this is of course highly inaccurate.
          let pullWeight = 2
          let fetchWeight = 1

          // Let's leave 10% at the end for refreshing
          const refreshWeight = 0.1

          // Scale pull and fetch weights to be between 0 and 0.9.
          const scale = (1 / (pullWeight + fetchWeight)) * (1 - refreshWeight)

          pullWeight *= scale
          fetchWeight *= scale

          const retryAction: RetryAction = {
            type: RetryActionType.Pull,
            repository,
          }

          if (gitStore.pullWithRebase) {
            this.statsStore.recordPullWithRebaseEnabled()
          } else {
            this.statsStore.recordPullWithDefaultSetting()
          }

          await gitStore.performFailableOperation(
            () =>
              pullRepo(repository, account, remote, progress => {
                this.updatePushPullFetchProgress(repository, {
                  ...progress,
                  value: progress.value * pullWeight,
                })
              }),
            {
              gitContext,
              retryAction,
            }
          )

          const refreshStartProgress = pullWeight + fetchWeight
          const refreshTitle = __DARWIN__
            ? 'Refreshing Repository'
            : 'Refreshing repository'

          this.updatePushPullFetchProgress(repository, {
            kind: 'generic',
            title: refreshTitle,
            value: refreshStartProgress,
          })

          if (mergeBase) {
            await gitStore.reconcileHistory(mergeBase)
          }

          // manually refresh branch protections after the push, to ensure
          // any new branch will immediately report as protected
          await this.refreshBranchProtectionState(repository)

          await this._refreshRepository(repository)

          this.updatePushPullFetchProgress(repository, {
            kind: 'generic',
            title: refreshTitle,
            description: 'Fast-forwarding branches',
            value: refreshStartProgress + refreshWeight * 0.5,
          })

          await this.fastForwardBranches(repository)
        } finally {
          this.updatePushPullFetchProgress(repository, null)
        }
      }
    })
  }

  private async fastForwardBranches(repository: Repository) {
    const { branchesState } = this.repositoryStateCache.get(repository)

    const eligibleBranches = findBranchesForFastForward(branchesState)

    for (const branch of eligibleBranches) {
      const aheadBehind = await getBranchAheadBehind(repository, branch)
      if (!aheadBehind) {
        continue
      }

      const { ahead, behind } = aheadBehind
      // Only perform the fast forward if the branch is behind it's upstream
      // branch and has no local commits.
      if (ahead === 0 && behind > 0) {
        // At this point we're guaranteed this is non-null since we've filtered
        // out any branches will null upstreams above when creating
        // `eligibleBranches`.
        const upstreamRef = branch.upstream!
        const localRef = formatAsLocalRef(branch.name)
        await updateRef(
          repository,
          localRef,
          branch.tip.sha,
          upstreamRef,
          'pull: Fast-forward'
        )
      }
    }
  }

  /** This shouldn't be called directly. See `Dispatcher`. */
  public async _publishRepository(
    repository: Repository,
    name: string,
    description: string,
    private_: boolean,
    account: Account,
    org: IAPIOrganization | null
  ): Promise<Repository> {
    const api = API.fromAccount(account)
    const apiRepository = await api.createRepository(
      org,
      name,
      description,
      private_
    )

    const gitStore = this.gitStoreCache.get(repository)
    await gitStore.performFailableOperation(() =>
      addRemote(repository, 'origin', apiRepository.clone_url)
    )
    await gitStore.loadRemotes()

    // skip pushing if the current branch is a detached HEAD or the repository
    // is unborn
    if (gitStore.tip.kind === TipState.Valid) {
      await this.performPush(repository, account)
    }

    return this.repositoryWithRefreshedGitHubRepository(repository)
  }

  private getAccountForRemoteURL(remote: string): IGitAccount | null {
    const account = matchGitHubRepository(this.accounts, remote)?.account
    if (account !== undefined) {
      const hasValidToken =
        account.token.length > 0 ? 'has token' : 'empty token'
      log.info(
        `[AppStore.getAccountForRemoteURL] account found for remote: ${remote} - ${account.login} (${hasValidToken})`
      )
      return account
    }

    const hostname = getGenericHostname(remote)
    const username = getGenericUsername(hostname)
    if (username != null) {
      log.info(
        `[AppStore.getAccountForRemoteURL] found generic credentials for '${hostname}' and '${username}'`
      )
      return { login: username, endpoint: hostname }
    }

    log.info(
      `[AppStore.getAccountForRemoteURL] no generic credentials found for '${remote}'`
    )

    return null
  }

  /** This shouldn't be called directly. See `Dispatcher`. */
  public _clone(
    url: string,
    path: string,
    options?: { branch?: string }
  ): {
    promise: Promise<boolean>
    repository: CloningRepository
  } {
    const account = this.getAccountForRemoteURL(url)
    const promise = this.cloningRepositoriesStore.clone(url, path, {
      ...options,
      account,
    })
    const repository = this.cloningRepositoriesStore.repositories.find(
      r => r.url === url && r.path === path
    )!

    promise.then(success => {
      if (success) {
        this.statsStore.recordCloneRepository()
      }
    })

    return { promise, repository }
  }

  public _removeCloningRepository(repository: CloningRepository) {
    this.cloningRepositoriesStore.remove(repository)
  }

  public async _discardChanges(
    repository: Repository,
    files: ReadonlyArray<WorkingDirectoryFileChange>
  ) {
    const gitStore = this.gitStoreCache.get(repository)
    await gitStore.discardChanges(files)

    return this._refreshRepository(repository)
  }

  public async _discardChangesFromSelection(
    repository: Repository,
    filePath: string,
    diff: ITextDiff,
    selection: DiffSelection
  ) {
    const gitStore = this.gitStoreCache.get(repository)
    await gitStore.discardChangesFromSelection(filePath, diff, selection)

    return this._refreshRepository(repository)
  }

  public async _undoCommit(
    repository: Repository,
    commit: Commit
  ): Promise<void> {
    const gitStore = this.gitStoreCache.get(repository)

    await gitStore.undoCommit(commit)

    const { commitSelection } = this.repositoryStateCache.get(repository)

    if (commitSelection.sha === commit.sha) {
      this.clearSelectedCommit(repository)
    }

    return this._refreshRepository(repository)
  }

  /**
   * Fetch a specific refspec for the repository.
   *
   * As this action is required to complete when viewing a Pull Request from
   * a fork, it does not opt-in to checks that prevent multiple concurrent
   * network actions. This might require some rework in the future to chain
   * these actions.
   *
   */
  public async _fetchRefspec(
    repository: Repository,
    refspec: string
  ): Promise<void> {
    return this.withAuthenticatingUser(
      repository,
      async (repository, account) => {
        const gitStore = this.gitStoreCache.get(repository)
        await gitStore.fetchRefspec(account, refspec)

        return this._refreshRepository(repository)
      }
    )
  }

  /**
   * Fetch all relevant remotes in the the repository.
   *
   * See gitStore.fetch for more details.
   *
   * Note that this method will not perform the fetch of the specified remote
   * if _any_ fetches or pulls are currently in-progress.
   */
  public _fetch(repository: Repository, fetchType: FetchType): Promise<void> {
    return this.withAuthenticatingUser(repository, (repository, account) => {
      return this.performFetch(repository, account, fetchType)
    })
  }

  /**
   * Fetch a particular remote in a repository.
   *
   * Note that this method will not perform the fetch of the specified remote
   * if _any_ fetches or pulls are currently in-progress.
   */
  private _fetchRemote(
    repository: Repository,
    remote: IRemote,
    fetchType: FetchType
  ): Promise<void> {
    return this.withAuthenticatingUser(repository, (repository, account) => {
      return this.performFetch(repository, account, fetchType, [remote])
    })
  }

  /**
   * Fetch all relevant remotes or one or more given remotes in the repository.
   *
   * @param remotes Optional, one or more remotes to fetch if undefined all
   *                relevant remotes will be fetched. See gitStore.fetch for
   *                more detail on what constitutes a relevant remote.
   */
  private async performFetch(
    repository: Repository,
    account: IGitAccount | null,
    fetchType: FetchType,
    remotes?: IRemote[]
  ): Promise<void> {
    await this.withPushPullFetch(repository, async () => {
      const gitStore = this.gitStoreCache.get(repository)

      try {
        const fetchWeight = 0.9
        const refreshWeight = 0.1
        const isBackgroundTask = fetchType === FetchType.BackgroundTask

        const progressCallback = (progress: IFetchProgress) => {
          this.updatePushPullFetchProgress(repository, {
            ...progress,
            value: progress.value * fetchWeight,
          })
        }

        if (remotes === undefined) {
          await gitStore.fetch(account, isBackgroundTask, progressCallback)
        } else {
          await gitStore.fetchRemotes(
            account,
            remotes,
            isBackgroundTask,
            progressCallback
          )
        }

        const refreshTitle = __DARWIN__
          ? 'Refreshing Repository'
          : 'Refreshing repository'

        this.updatePushPullFetchProgress(repository, {
          kind: 'generic',
          title: refreshTitle,
          value: fetchWeight,
        })

        // manually refresh branch protections after the push, to ensure
        // any new branch will immediately report as protected
        await this.refreshBranchProtectionState(repository)

        await this._refreshRepository(repository)

        this.updatePushPullFetchProgress(repository, {
          kind: 'generic',
          title: refreshTitle,
          description: 'Fast-forwarding branches',
          value: fetchWeight + refreshWeight * 0.5,
        })

        await this.fastForwardBranches(repository)
      } finally {
        this.updatePushPullFetchProgress(repository, null)

        if (fetchType === FetchType.UserInitiatedTask) {
          if (repository.gitHubRepository != null) {
            this._refreshIssues(repository.gitHubRepository)
          }
        }
      }
    })
  }

  public _endWelcomeFlow(): Promise<void> {
    this.showWelcomeFlow = false
    this.emitUpdate()

    markWelcomeFlowComplete()

    this.statsStore.recordWelcomeWizardTerminated()

    return Promise.resolve()
  }

  public _setCommitMessageFocus(focus: boolean) {
    if (this.focusCommitMessage !== focus) {
      this.focusCommitMessage = focus
      this.emitUpdate()
    }
  }

  public _setSidebarWidth(width: number): Promise<void> {
    this.sidebarWidth = width
    setNumber(sidebarWidthConfigKey, width)
    this.emitUpdate()

    return Promise.resolve()
  }

  public _resetSidebarWidth(): Promise<void> {
    this.sidebarWidth = defaultSidebarWidth
    localStorage.removeItem(sidebarWidthConfigKey)
    this.emitUpdate()

    return Promise.resolve()
  }

  public _setCommitSummaryWidth(width: number): Promise<void> {
    this.commitSummaryWidth = width
    setNumber(commitSummaryWidthConfigKey, width)
    this.emitUpdate()

    return Promise.resolve()
  }

  public _resetCommitSummaryWidth(): Promise<void> {
    this.commitSummaryWidth = defaultCommitSummaryWidth
    localStorage.removeItem(commitSummaryWidthConfigKey)
    this.emitUpdate()

    return Promise.resolve()
  }

  public _setCommitMessage(
    repository: Repository,
    message: ICommitMessage
  ): Promise<void> {
    const gitStore = this.gitStoreCache.get(repository)
    return gitStore.setCommitMessage(message)
  }

  /**
   * Set the global application menu.
   *
   * This is called in response to the main process emitting an event signalling
   * that the application menu has changed in some way like an item being
   * added/removed or an item having its visibility toggled.
   *
   * This method should not be called by the renderer in any other circumstance
   * than as a directly result of the main-process event.
   *
   */
  private setAppMenu(menu: IMenu): Promise<void> {
    if (this.appMenu) {
      this.appMenu = this.appMenu.withMenu(menu)
    } else {
      this.appMenu = AppMenu.fromMenu(menu)
    }

    this.emitUpdate()
    return Promise.resolve()
  }

  public _setAppMenuState(
    update: (appMenu: AppMenu) => AppMenu
  ): Promise<void> {
    if (this.appMenu) {
      this.appMenu = update(this.appMenu)
      this.emitUpdate()
    }
    return Promise.resolve()
  }

  public _setAccessKeyHighlightState(highlight: boolean): Promise<void> {
    if (this.highlightAccessKeys !== highlight) {
      this.highlightAccessKeys = highlight
      this.emitUpdate()
    }

    return Promise.resolve()
  }

  public async _mergeBranch(
    repository: Repository,
    branch: string,
    mergeStatus: MergeTreeResult | null
  ): Promise<void> {
    const gitStore = this.gitStoreCache.get(repository)

    if (mergeStatus !== null) {
      if (mergeStatus.kind === ComputedAction.Clean) {
        this.statsStore.recordMergeHintSuccessAndUserProceeded()
      } else if (mergeStatus.kind === ComputedAction.Conflicts) {
        this.statsStore.recordUserProceededAfterConflictWarning()
      } else if (mergeStatus.kind === ComputedAction.Loading) {
        this.statsStore.recordUserProceededWhileLoading()
      }
    }

    const mergeResult = await gitStore.merge(branch)
    const { tip } = gitStore

    if (mergeResult === MergeResult.Success && tip.kind === TipState.Valid) {
      this._setBanner({
        type: BannerType.SuccessfulMerge,
        ourBranch: tip.branch.name,
        theirBranch: branch,
      })
    } else if (
      mergeResult === MergeResult.AlreadyUpToDate &&
      tip.kind === TipState.Valid
    ) {
      this._setBanner({
        type: BannerType.BranchAlreadyUpToDate,
        ourBranch: tip.branch.name,
        theirBranch: branch,
      })
    }

    return this._refreshRepository(repository)
  }

  /** This shouldn't be called directly. See `Dispatcher`. */
  public async _setRebaseProgressFromState(repository: Repository) {
    const snapshot = await getRebaseSnapshot(repository)
    if (snapshot === null) {
      return
    }

    const { progress, commits } = snapshot

    this.repositoryStateCache.updateRebaseState(repository, () => {
      return {
        progress,
        commits,
      }
    })
  }

  /** This shouldn't be called directly. See `Dispatcher`. */
  public _initializeRebaseProgress(
    repository: Repository,
    commits: ReadonlyArray<CommitOneLine>
  ) {
    this.repositoryStateCache.updateRebaseState(repository, () => {
      const hasCommits = commits.length > 0
      const firstCommitSummary = hasCommits ? commits[0].summary : null

      return {
        progress: {
          value: formatRebaseValue(0),
          rebasedCommitCount: 0,
          currentCommitSummary: firstCommitSummary,
          totalCommitCount: commits.length,
        },
        commits,
      }
    })

    this.emitUpdate()
  }

  /** This shouldn't be called directly. See `Dispatcher`. */
  public _setConflictsResolved(repository: Repository) {
    // an update is not emitted here because there is no need
    // to trigger a re-render at this point

    this.repositoryStateCache.updateRebaseState(repository, () => ({
      userHasResolvedConflicts: true,
    }))
  }

  /** This shouldn't be called directly. See `Dispatcher`. */
  public async _setRebaseFlowStep(
    repository: Repository,
    step: RebaseFlowStep
  ): Promise<void> {
    this.repositoryStateCache.updateRebaseState(repository, () => ({
      step,
    }))

    this.emitUpdate()

    if (step.kind === RebaseStep.ShowProgress && step.rebaseAction !== null) {
      // this timeout is intended to defer the action from running immediately
      // after the progress UI is shown, to better show that rebase is
      // progressing rather than suddenly appearing and disappearing again
      await sleep(500)
      await step.rebaseAction()
    }
  }

  /** This shouldn't be called directly. See `Dispatcher`. */
  public _endRebaseFlow(repository: Repository) {
    this.repositoryStateCache.updateRebaseState(repository, () => ({
      step: null,
      progress: null,
      commits: null,
      preview: null,
      userHasResolvedConflicts: false,
    }))

    this.emitUpdate()
  }

  /** This shouldn't be called directly. See `Dispatcher`. */
  public async _rebase(
    repository: Repository,
    baseBranch: Branch,
    targetBranch: Branch
  ): Promise<RebaseResult> {
    const progressCallback = (progress: IRebaseProgress) => {
      this.repositoryStateCache.updateRebaseState(repository, () => ({
        progress,
      }))

      this.emitUpdate()
    }

    const gitStore = this.gitStoreCache.get(repository)
    const result = await gitStore.performFailableOperation(
      () => rebase(repository, baseBranch, targetBranch, progressCallback),
      {
        retryAction: {
          type: RetryActionType.Rebase,
          repository,
          baseBranch,
          targetBranch,
        },
      }
    )

    return result || RebaseResult.Error
  }

  /** This shouldn't be called directly. See `Dispatcher`. */
  public async _abortRebase(repository: Repository) {
    const gitStore = this.gitStoreCache.get(repository)
    return await gitStore.performFailableOperation(() =>
      abortRebase(repository)
    )
  }

  /** This shouldn't be called directly. See `Dispatcher`. */
  public async _continueRebase(
    repository: Repository,
    workingDirectory: WorkingDirectoryStatus,
    manualResolutions: ReadonlyMap<string, ManualConflictResolution>
  ): Promise<RebaseResult> {
    const progressCallback = (progress: IRebaseProgress) => {
      this.repositoryStateCache.updateRebaseState(repository, () => ({
        progress,
      }))

      this.emitUpdate()
    }

    const gitStore = this.gitStoreCache.get(repository)
    const result = await gitStore.performFailableOperation(() =>
      continueRebase(
        repository,
        workingDirectory.files,
        manualResolutions,
        progressCallback
      )
    )

    return result || RebaseResult.Error
  }

  /** This shouldn't be called directly. See `Dispatcher`. */
  public async _abortMerge(repository: Repository): Promise<void> {
    const gitStore = this.gitStoreCache.get(repository)
    return await gitStore.performFailableOperation(() => abortMerge(repository))
  }

  /** This shouldn't be called directly. See `Dispatcher`.
   *  This method only used in the Merge Conflicts dialog flow,
   *  not committing a conflicted merge via the "Changes" pane.
   */
  public async _finishConflictedMerge(
    repository: Repository,
    workingDirectory: WorkingDirectoryStatus,
    manualResolutions: Map<string, ManualConflictResolution>
  ): Promise<string | undefined> {
    /**
     *  The assumption made here is that all other files that were part of this merge
     *  have already been staged by git automatically (or manually by the user via CLI).
     *  When the user executes a merge and there are conflicts,
     *  git stages all files that are part of the merge that _don't_ have conflicts
     *  This means that we only need to stage the conflicted files
     *  (whether they are manual or markered) to get all changes related to
     *  this merge staged. This also means that any uncommitted changes in the index
     *  that were in place before the merge was started will _not_ be included, unless
     *  the user stages them manually via CLI.
     *
     *  Its also worth noting this method only used in the Merge Conflicts dialog flow, not committing a conflicted merge via the "Changes" pane.
     *
     *  *TLDR we only stage conflicts here because git will have already staged the rest of the changes related to this merge.*
     */
    const conflictedFiles = workingDirectory.files.filter(f => {
      return f.status.kind === AppFileStatusKind.Conflicted
    })
    const gitStore = this.gitStoreCache.get(repository)
    return await gitStore.performFailableOperation(() =>
      createMergeCommit(repository, conflictedFiles, manualResolutions)
    )
  }

  /** This shouldn't be called directly. See `Dispatcher`. */
  public async _setRemoteURL(
    repository: Repository,
    name: string,
    url: string
  ): Promise<void> {
    const gitStore = this.gitStoreCache.get(repository)
    await gitStore.setRemoteURL(name, url)
  }

  /** This shouldn't be called directly. See `Dispatcher`. */
  public async _openShell(path: string) {
    this.statsStore.recordOpenShell()

    try {
      const match = await findShellOrDefault(this.selectedShell)
      await launchShell(match, path, error => this._pushError(error))
    } catch (error) {
      this.emitError(error)
    }
  }

  /** Takes a URL and opens it using the system default application */
  public _openInBrowser(url: string): Promise<boolean> {
    return shell.openExternal(url)
  }

  /** Open a path to a repository or file using the user's configured editor */
  public async _openInExternalEditor(fullPath: string): Promise<void> {
    const { selectedExternalEditor } = this.getState()

    try {
      const match = await findEditorOrDefault(selectedExternalEditor)
      if (match === null) {
        this.emitError(
          new ExternalEditorError(
            'No suitable editors installed for GitHub Desktop to launch. Install Atom for your platform and restart GitHub Desktop to try again.',
            { suggestAtom: true }
          )
        )
        return
      }

      await launchExternalEditor(fullPath, match)
    } catch (error) {
      this.emitError(error)
    }
  }

  /** This shouldn't be called directly. See `Dispatcher`. */
  public async _saveGitIgnore(
    repository: Repository,
    text: string
  ): Promise<void> {
    await saveGitIgnore(repository, text)
    return this._refreshRepository(repository)
  }

  /** Set whether the user has opted out of stats reporting. */
  public async setStatsOptOut(
    optOut: boolean,
    userViewedPrompt: boolean
  ): Promise<void> {
    await this.statsStore.setOptOut(optOut, userViewedPrompt)

    this.emitUpdate()
  }

  public markUsageStatsNoteSeen() {
    markUsageStatsNoteSeen()
  }

  public _setConfirmRepositoryRemovalSetting(
    confirmRepoRemoval: boolean
  ): Promise<void> {
    this.askForConfirmationOnRepositoryRemoval = confirmRepoRemoval
    setBoolean(confirmRepoRemovalKey, confirmRepoRemoval)

    this.updateMenuLabelsForSelectedRepository()

    this.emitUpdate()

    return Promise.resolve()
  }

  public _setConfirmDiscardChangesSetting(value: boolean): Promise<void> {
    this.confirmDiscardChanges = value

    setBoolean(confirmDiscardChangesKey, value)
    this.emitUpdate()

    return Promise.resolve()
  }

  public _setConfirmForcePushSetting(value: boolean): Promise<void> {
    this.askForConfirmationOnForcePush = value
    setBoolean(confirmForcePushKey, value)

    this.updateMenuLabelsForSelectedRepository()

    this.emitUpdate()

    return Promise.resolve()
  }

  public _setUncommittedChangesStrategySetting(
    value: UncommittedChangesStrategy
  ): Promise<void> {
    this.uncommittedChangesStrategy = value

    localStorage.setItem(uncommittedChangesStrategyKey, value)

    this.emitUpdate()
    return Promise.resolve()
  }

  public _setExternalEditor(selectedEditor: ExternalEditor) {
    const promise = this.updateSelectedExternalEditor(selectedEditor)
    localStorage.setItem(externalEditorKey, selectedEditor)
    this.emitUpdate()

    this.updateMenuLabelsForSelectedRepository()
    return promise
  }

  public _setShell(shell: Shell): Promise<void> {
    this.selectedShell = shell
    localStorage.setItem(shellKey, shell)
    this.emitUpdate()

    this.updateMenuLabelsForSelectedRepository()

    return Promise.resolve()
  }

  public _changeImageDiffType(type: ImageDiffType): Promise<void> {
    this.imageDiffType = type
    localStorage.setItem(imageDiffTypeKey, JSON.stringify(this.imageDiffType))
    this.emitUpdate()

    return Promise.resolve()
  }

  public _setHideWhitespaceInDiff(
    hideWhitespaceInDiff: boolean,
    repository: Repository,
    file: CommittedFileChange | null
  ): Promise<void> {
    setBoolean(hideWhitespaceInDiffKey, hideWhitespaceInDiff)
    this.hideWhitespaceInDiff = hideWhitespaceInDiff

    if (file === null) {
      return this.updateChangesWorkingDirectoryDiff(repository)
    } else {
      return this._changeFileSelection(repository, file)
    }
  }

  public _setShowSideBySideDiff(showSideBySideDiff: boolean) {
    if (showSideBySideDiff !== this.showSideBySideDiff) {
      setShowSideBySideDiff(showSideBySideDiff)
      this.showSideBySideDiff = showSideBySideDiff
      this.statsStore.recordDiffModeChanged()
      this.emitUpdate()
    }
  }

  public _setUpdateBannerVisibility(visibility: boolean) {
    this.isUpdateAvailableBannerVisible = visibility

    this.emitUpdate()
  }

  public _setBanner(state: Banner) {
    this.currentBanner = state
    this.emitUpdate()
  }

  /** This shouldn't be called directly. See `Dispatcher`. */
  public _clearBanner(bannerType?: BannerType) {
    const { currentBanner } = this
    if (currentBanner === null) {
      return
    }

    if (bannerType !== undefined && currentBanner.type !== bannerType) {
      return
    }

    this.currentBanner = null
    this.emitUpdate()
  }

  public _reportStats() {
    // ensure the user has seen and acknowledged the current usage stats setting
    if (!this.showWelcomeFlow && !hasSeenUsageStatsNote()) {
      this._showPopup({ type: PopupType.UsageReportingChanges })
      return Promise.resolve()
    }

    return this.statsStore.reportStats(this.accounts, this.repositories)
  }

  public _recordLaunchStats(stats: ILaunchStats): Promise<void> {
    return this.statsStore.recordLaunchStats(stats)
  }

  public async _appendIgnoreRule(
    repository: Repository,
    pattern: string | string[]
  ): Promise<void> {
    await appendIgnoreRule(repository, pattern)
    return this._refreshRepository(repository)
  }

  public _resetSignInState(): Promise<void> {
    this.signInStore.reset()
    return Promise.resolve()
  }

  public _beginDotComSignIn(): Promise<void> {
    this.signInStore.beginDotComSignIn()
    return Promise.resolve()
  }

  public _beginEnterpriseSignIn(): Promise<void> {
    this.signInStore.beginEnterpriseSignIn()
    return Promise.resolve()
  }

  public _setSignInEndpoint(url: string): Promise<void> {
    return this.signInStore.setEndpoint(url)
  }

  public _setSignInCredentials(
    username: string,
    password: string
  ): Promise<void> {
    return this.signInStore.authenticateWithBasicAuth(username, password)
  }

  public _requestBrowserAuthentication(): Promise<void> {
    return this.signInStore.authenticateWithBrowser()
  }

  public _setSignInOTP(otp: string): Promise<void> {
    return this.signInStore.setTwoFactorOTP(otp)
  }

  public async _setAppFocusState(isFocused: boolean): Promise<void> {
    if (this.appIsFocused !== isFocused) {
      this.appIsFocused = isFocused
      this.emitUpdate()
    }

    if (this.appIsFocused) {
      this.repositoryIndicatorUpdater.resume()
      if (this.selectedRepository instanceof Repository) {
        this.startPullRequestUpdater(this.selectedRepository)
        // if we're in the tutorial and we don't have an editor yet, check for one!
        if (this.currentOnboardingTutorialStep === TutorialStep.PickEditor) {
          await this._resolveCurrentEditor()
        }
      }
    } else {
      this.repositoryIndicatorUpdater.pause()
      this.stopPullRequestUpdater()
    }
  }

  /**
   * Start an Open in Desktop flow. This will return a new promise which will
   * resolve when `_completeOpenInDesktop` is called.
   */
  public _startOpenInDesktop(fn: () => void): Promise<Repository | null> {
    // tslint:disable-next-line:promise-must-complete
    const p = new Promise<Repository | null>(
      resolve => (this.resolveOpenInDesktop = resolve)
    )
    fn()
    return p
  }

  /**
   * Complete any active Open in Desktop flow with the repository returned by
   * the given function.
   */
  public async _completeOpenInDesktop(
    fn: () => Promise<Repository | null>
  ): Promise<Repository | null> {
    const resolve = this.resolveOpenInDesktop
    this.resolveOpenInDesktop = null

    const result = await fn()
    if (resolve) {
      resolve(result)
    }

    return result
  }

  public _updateRepositoryPath(
    repository: Repository,
    path: string
  ): Promise<Repository> {
    return this.repositoriesStore.updateRepositoryPath(repository, path)
  }

  public _removeAccount(account: Account): Promise<void> {
    log.info(
      `[AppStore] removing account ${account.login} (${account.name}) from store`
    )
    return this.accountsStore.removeAccount(account)
  }

  private async _addAccount(account: Account): Promise<void> {
    log.info(
      `[AppStore] adding account ${account.login} (${account.name}) to store`
    )
    const storedAccount = await this.accountsStore.addAccount(account)

    // If we're in the welcome flow and a user signs in we want to trigger
    // a refresh of the repositories available for cloning straight away
    // in order to have the list of repositories ready for them when they
    // get to the blankslate.
    if (this.showWelcomeFlow && storedAccount !== null) {
      this.apiRepositoriesStore.loadRepositories(storedAccount)
    }
  }

  public _updateRepositoryMissing(
    repository: Repository,
    missing: boolean
  ): Promise<Repository> {
    return this.repositoriesStore.updateRepositoryMissing(repository, missing)
  }

  /** This shouldn't be called directly. See `Dispatcher`. */
  public async _updateRepositoryWorkflowPreferences(
    repository: Repository,
    workflowPreferences: WorkflowPreferences
  ): Promise<void> {
    await this.repositoriesStore.updateRepositoryWorkflowPreferences(
      repository,
      workflowPreferences
    )
  }

  /**
   * Add a tutorial repository.
   *
   * This method differs from the `_addRepositories` method in that it
   * requires that the repository has been created on the remote and
   * set up to track it. Given that tutorial repositories are created
   * from the no-repositories blank slate it shouldn't be possible for
   * another repository with the same path to exist in the repositories
   * table but in case that hangs in the future this method will set
   * the tutorial flag on the existing repository at the given path.
   */
  public async _addTutorialRepository(
    path: string,
    endpoint: string,
    apiRepository: IAPIFullRepository
  ) {
    const validatedPath = await validatedRepositoryPath(path)
    if (validatedPath) {
      log.info(
        `[AppStore] adding tutorial repository at ${validatedPath} to store`
      )

      await this.repositoriesStore.addTutorialRepository(
        validatedPath,
        endpoint,
        apiRepository
      )
      this.tutorialAssessor.onNewTutorialRepository()
    } else {
      const error = new Error(`${path} isn't a git repository.`)
      this.emitError(error)
    }
  }

  public async _addRepositories(
    paths: ReadonlyArray<string>
  ): Promise<ReadonlyArray<Repository>> {
    const addedRepositories = new Array<Repository>()
    const lfsRepositories = new Array<Repository>()
    const invalidPaths = new Array<string>()

    for (const path of paths) {
      const validatedPath = await validatedRepositoryPath(path)
      if (validatedPath) {
        log.info(`[AppStore] adding repository at ${validatedPath} to store`)

        const repositories = this.repositories
        const existing = matchExistingRepository(repositories, validatedPath)

        // We don't have to worry about repositoryWithRefreshedGitHubRepository
        // and isUsingLFS if the repo already exists in the app.
        if (existing !== undefined) {
          addedRepositories.push(existing)
          continue
        }

        const addedRepo = await this.repositoriesStore.addRepository(
          validatedPath
        )

        // initialize the remotes for this new repository to ensure it can fetch
        // it's GitHub-related details using the GitHub API (if applicable)
        const gitStore = this.gitStoreCache.get(addedRepo)
        await gitStore.loadRemotes()

        const [refreshedRepo, usingLFS] = await Promise.all([
          this.repositoryWithRefreshedGitHubRepository(addedRepo),
          this.isUsingLFS(addedRepo),
        ])
        addedRepositories.push(refreshedRepo)

        if (usingLFS) {
          lfsRepositories.push(refreshedRepo)
        }
      } else {
        invalidPaths.push(path)
      }
    }

    if (invalidPaths.length > 0) {
      this.emitError(new Error(this.getInvalidRepoPathsMessage(invalidPaths)))
    }

    if (lfsRepositories.length > 0) {
      this._showPopup({
        type: PopupType.InitializeLFS,
        repositories: lfsRepositories,
      })
    }

    return addedRepositories
  }

  public async _removeRepository(
    repository: Repository | CloningRepository,
    moveToTrash: boolean
  ): Promise<void> {
    try {
      if (moveToTrash) {
        const deleted = shell.moveItemToTrash(repository.path)

        if (!deleted) {
          this.emitError(
            new Error(
              `Failed moving repository directory to ${TrashNameLabel}.\n\nA common reason for this is if a file or directory is open in another program.`
            )
          )
          return
        }
      }

      if (repository instanceof CloningRepository) {
        this._removeCloningRepository(repository)
      } else {
        await this.repositoriesStore.removeRepository(repository)
      }
    } catch (err) {
      this.emitError(err)
      return
    }

    const allRepositories = await this.repositoriesStore.getAll()
    if (allRepositories.length === 0) {
      this._closeFoldout(FoldoutType.Repository)
    } else {
      this._showFoldout({ type: FoldoutType.Repository })
    }
  }

  public async _cloneAgain(url: string, path: string): Promise<void> {
    const { promise, repository } = this._clone(url, path)
    await this._selectRepository(repository)
    const success = await promise
    if (!success) {
      return
    }

    const repositories = this.repositories
    const found = repositories.find(r => r.path === path)

    if (found) {
      const updatedRepository = await this._updateRepositoryMissing(
        found,
        false
      )
      await this._selectRepository(updatedRepository)
    }
  }

  private getInvalidRepoPathsMessage(
    invalidPaths: ReadonlyArray<string>
  ): string {
    if (invalidPaths.length === 1) {
      return `${invalidPaths} isn't a Git repository.`
    }

    return `The following paths aren't Git repositories:\n\n${invalidPaths
      .slice(0, MaxInvalidFoldersToDisplay)
      .map(path => `- ${path}`)
      .join('\n')}${
      invalidPaths.length > MaxInvalidFoldersToDisplay
        ? `\n\n(and ${invalidPaths.length - MaxInvalidFoldersToDisplay} more)`
        : ''
    }`
  }

  private async withAuthenticatingUser<T>(
    repository: Repository,
    fn: (repository: Repository, account: IGitAccount | null) => Promise<T>
  ): Promise<T> {
    let updatedRepository = repository
    let account: IGitAccount | null = getAccountForRepository(
      this.accounts,
      updatedRepository
    )

    // If we don't have a user association, it might be because we haven't yet
    // tried to associate the repository with a GitHub repository, or that
    // association is out of date. So try again before we bail on providing an
    // authenticating user.
    if (!account) {
      updatedRepository = await this.repositoryWithRefreshedGitHubRepository(
        repository
      )
      account = getAccountForRepository(this.accounts, updatedRepository)
    }

    if (!account) {
      const gitStore = this.gitStoreCache.get(repository)
      const remote = gitStore.currentRemote
      if (remote) {
        const hostname = getGenericHostname(remote.url)
        const username = getGenericUsername(hostname)
        if (username != null) {
          account = { login: username, endpoint: hostname }
        }
      }
    }

    if (account instanceof Account) {
      const hasValidToken =
        account.token.length > 0 ? 'has token' : 'empty token'
      log.info(
        `[AppStore.withAuthenticatingUser] account found for repository: ${repository.name} - ${account.login} (${hasValidToken})`
      )
    }

    return fn(updatedRepository, account)
  }

  private updateRevertProgress(
    repository: Repository,
    progress: IRevertProgress | null
  ) {
    this.repositoryStateCache.update(repository, () => ({
      revertProgress: progress,
    }))

    if (this.selectedRepository === repository) {
      this.emitUpdate()
    }
  }

  /** This shouldn't be called directly. See `Dispatcher`. */
  public async _revertCommit(
    repository: Repository,
    commit: Commit
  ): Promise<void> {
    return this.withAuthenticatingUser(repository, async (repo, account) => {
      const gitStore = this.gitStoreCache.get(repo)

      await gitStore.revertCommit(repo, commit, account, progress => {
        this.updateRevertProgress(repo, progress)
      })

      this.updateRevertProgress(repo, null)
      await this._refreshRepository(repository)
    })
  }

  public async promptForGenericGitAuthentication(
    repository: Repository | CloningRepository,
    retryAction: RetryAction
  ): Promise<void> {
    let url
    if (repository instanceof Repository) {
      const gitStore = this.gitStoreCache.get(repository)
      const remote = gitStore.currentRemote
      if (!remote) {
        return
      }

      url = remote.url
    } else {
      url = repository.url
    }

    const hostname = getGenericHostname(url)
    return this._showPopup({
      type: PopupType.GenericGitAuthentication,
      hostname,
      retryAction,
    })
  }

  public async _installGlobalLFSFilters(force: boolean): Promise<void> {
    try {
      await installGlobalLFSFilters(force)
    } catch (error) {
      this.emitError(error)
    }
  }

  private async isUsingLFS(repository: Repository): Promise<boolean> {
    try {
      return await isUsingLFS(repository)
    } catch (error) {
      return false
    }
  }

  public async _installLFSHooks(
    repositories: ReadonlyArray<Repository>
  ): Promise<void> {
    for (const repo of repositories) {
      try {
        // At this point we've asked the user if we should install them, so
        // force installation.
        await installLFSHooks(repo, true)
      } catch (error) {
        this.emitError(error)
      }
    }
  }

  public _changeCloneRepositoriesTab(tab: CloneRepositoryTab): Promise<void> {
    this.selectedCloneRepositoryTab = tab

    this.emitUpdate()

    return Promise.resolve()
  }

  /**
   * Request a refresh of the list of repositories that
   * the provided account has explicit permissions to access.
   * See ApiRepositoriesStore for more details.
   */
  public _refreshApiRepositories(account: Account) {
    return this.apiRepositoriesStore.loadRepositories(account)
  }

  public _changeBranchesTab(tab: BranchesTab): Promise<void> {
    this.selectedBranchesTab = tab

    this.emitUpdate()

    return Promise.resolve()
  }

  public async _showGitHubExplore(repository: Repository): Promise<void> {
    const { gitHubRepository } = repository
    if (!gitHubRepository || gitHubRepository.htmlURL === null) {
      return
    }

    const url = new URL(gitHubRepository.htmlURL)
    url.pathname = '/explore'

    await this._openInBrowser(url.toString())
  }

  public async _createPullRequest(repository: Repository): Promise<void> {
    const gitHubRepository = repository.gitHubRepository
    if (!gitHubRepository) {
      return
    }

    const state = this.repositoryStateCache.get(repository)
    const tip = state.branchesState.tip

    if (tip.kind !== TipState.Valid) {
      return
    }

    const branch = tip.branch
    const aheadBehind = state.aheadBehind

    if (aheadBehind == null) {
      this._showPopup({
        type: PopupType.PushBranchCommits,
        repository,
        branch,
      })
    } else if (aheadBehind.ahead > 0) {
      this._showPopup({
        type: PopupType.PushBranchCommits,
        repository,
        branch,
        unPushedCommits: aheadBehind.ahead,
      })
    } else {
      await this._openCreatePullRequestInBrowser(repository, branch)
    }
  }

  public async _showPullRequest(repository: Repository): Promise<void> {
    // no pull requests from non github repos
    if (repository.gitHubRepository === null) {
      return
    }

    const currentPullRequest = this.repositoryStateCache.get(repository)
      .branchesState.currentPullRequest

    if (currentPullRequest === null) {
      return
    }
    const { htmlURL: baseRepoUrl } = currentPullRequest.base.gitHubRepository

    if (baseRepoUrl === null) {
      return
    }

    const showPrUrl = `${baseRepoUrl}/pull/${currentPullRequest.pullRequestNumber}`

    await this._openInBrowser(showPrUrl)
  }

  public async _refreshPullRequests(repository: Repository): Promise<void> {
    if (isRepositoryWithGitHubRepository(repository)) {
      const account = getAccountForRepository(this.accounts, repository)
      if (account !== null) {
        await this.pullRequestCoordinator.refreshPullRequests(
          repository,
          account
        )
      }
    }
  }

  private async onPullRequestChanged(
    repository: Repository,
    openPullRequests: ReadonlyArray<PullRequest>
  ) {
    this.repositoryStateCache.updateBranchesState(repository, () => {
      return { openPullRequests }
    })

    this.updateCurrentPullRequest(repository)
    this.gitStoreCache.get(repository).pruneForkedRemotes(openPullRequests)

    const selectedState = this.getSelectedState()

    // Update menu labels if the currently selected repository is the
    // repository for which we received an update.
    if (selectedState && selectedState.type === SelectionType.Repository) {
      if (selectedState.repository.id === repository.id) {
        this.updateMenuLabelsForSelectedRepository()
      }
    }
    this.emitUpdate()
  }

  private updateCurrentPullRequest(repository: Repository) {
    const gitHubRepository = repository.gitHubRepository

    if (!gitHubRepository) {
      return
    }

    this.repositoryStateCache.updateBranchesState(repository, state => {
      let currentPullRequest: PullRequest | null = null

      const { remote } = this.repositoryStateCache.get(repository)

      if (state.tip.kind === TipState.Valid && remote) {
        currentPullRequest = findAssociatedPullRequest(
          state.tip.branch,
          state.openPullRequests,
          remote
        )
      }

      return { currentPullRequest }
    })

    this.emitUpdate()
  }

  public async _openCreatePullRequestInBrowser(
    repository: Repository,
    branch: Branch
  ): Promise<void> {
    const gitHubRepository = repository.gitHubRepository
    if (!gitHubRepository) {
      return
    }

    const urlEncodedBranchName = escape(branch.nameWithoutRemote)
    const baseURL = `${gitHubRepository.htmlURL}/pull/new/${urlEncodedBranchName}`

    await this._openInBrowser(baseURL)

    if (this.currentOnboardingTutorialStep === TutorialStep.OpenPullRequest) {
      this._markPullRequestTutorialStepAsComplete(repository)
    }
  }

  public async _updateExistingUpstreamRemote(
    repository: Repository
  ): Promise<void> {
    const gitStore = this.gitStoreCache.get(repository)
    await gitStore.updateExistingUpstreamRemote()

    return this._refreshRepository(repository)
  }

  private getIgnoreExistingUpstreamRemoteKey(repository: Repository): string {
    return `repository/${repository.id}/ignoreExistingUpstreamRemote`
  }

  public _ignoreExistingUpstreamRemote(repository: Repository): Promise<void> {
    const key = this.getIgnoreExistingUpstreamRemoteKey(repository)
    setBoolean(key, true)

    return Promise.resolve()
  }

  private getIgnoreExistingUpstreamRemote(
    repository: Repository
  ): Promise<boolean> {
    const key = this.getIgnoreExistingUpstreamRemoteKey(repository)
    return Promise.resolve(getBoolean(key, false))
  }

  private async addUpstreamRemoteIfNeeded(repository: Repository) {
    const gitStore = this.gitStoreCache.get(repository)
    const ignored = await this.getIgnoreExistingUpstreamRemote(repository)
    if (ignored) {
      return
    }

    return gitStore.addUpstreamRemoteIfNeeded()
  }

  public async _checkoutPullRequest(
    repository: RepositoryWithGitHubRepository,
    prNumber: number,
    headRepoOwner: string,
    headCloneUrl: string,
    headRefName: string
  ): Promise<void> {
    const gitStore = this.gitStoreCache.get(repository)
    const remotes = await getRemotes(repository)

    // Find an existing remote (regardless if set up by us or outside of
    // Desktop).
    let remote = remotes.find(r => urlMatchesRemote(headCloneUrl, r))

    // If we can't find one we'll create a Desktop fork remote.
    if (remote === undefined) {
      try {
        const forkRemoteName = forkPullRequestRemoteName(headRepoOwner)
        remote = await addRemote(repository, forkRemoteName, headCloneUrl)
      } catch (e) {
        this.emitError(
          new Error(`Couldn't checkout PR, adding remote failed: ${e.message}`)
        )
        return
      }
    }

    const remoteRef = `${remote.name}/${headRefName}`

    // Start by trying to find a local branch that is tracking the remote ref.
    let existingBranch = gitStore.allBranches.find(
      x => x.type === BranchType.Local && x.upstream === remoteRef
    )

    // If we found one, let's check it out and get out of here, quick
    if (existingBranch !== undefined) {
      await this._checkoutBranch(repository, existingBranch)
      this.statsStore.recordPRBranchCheckout()
      return
    }

    const findRemoteBranch = (name: string) =>
      gitStore.allBranches.find(
        x => x.type === BranchType.Remote && x.name === name
      )

    // No such luck, let's see if we can at least find the remote branch then
    existingBranch = findRemoteBranch(remoteRef)

    // If quite possible that the PR was created after our last fetch of the
    // remote so let's fetch it and then try again.
    if (existingBranch === undefined) {
      try {
        await this._fetchRemote(repository, remote, FetchType.UserInitiatedTask)
        existingBranch = findRemoteBranch(remoteRef)
      } catch (e) {
        log.error(`Failed fetching remote ${remote?.name}`, e)
      }
    }

    if (existingBranch === undefined) {
      this.emitError(
        new Error(
          `Couldn't find branch '${headRefName}' in remote '${remote.name}'. ` +
            `A common cause for this is if the PR author has deleted their ` +
            `branch or their forked repository.`
        )
      )
      return
    }

    // For fork remotes we checkout the ref as pr/[123] instead of using the
    // head ref name since many PRs from forks are created from their default
    // branch so we'll have a very high likelihood of a conflicting local branch
    const isForkRemote =
      remote.name !== gitStore.defaultRemote?.name &&
      remote.name !== gitStore.upstreamRemote?.name

    if (isForkRemote) {
      await this._createBranch(repository, `pr/${prNumber}`, remoteRef)
    } else {
      await this._checkoutBranch(repository, existingBranch)
    }

    this.statsStore.recordPRBranchCheckout()
  }

  /**
   * Set whether the user has chosen to hide or show the
   * co-authors field in the commit message component
   */
  public _setShowCoAuthoredBy(
    repository: Repository,
    showCoAuthoredBy: boolean
  ) {
    this.gitStoreCache.get(repository).setShowCoAuthoredBy(showCoAuthoredBy)
    return Promise.resolve()
  }

  /**
   * Update the per-repository co-authors list
   *
   * @param repository Co-author settings are per-repository
   * @param coAuthors  Zero or more authors
   */
  public _setCoAuthors(
    repository: Repository,
    coAuthors: ReadonlyArray<IAuthor>
  ) {
    this.gitStoreCache.get(repository).setCoAuthors(coAuthors)
    return Promise.resolve()
  }

  /**
   * Set the application-wide theme
   */
  public _setSelectedTheme(theme: ApplicationTheme) {
    setPersistedTheme(theme)
    this.selectedTheme = theme
    this.emitUpdate()

    return Promise.resolve()
  }

  /**
   * Set the application-wide theme
   */
  public _setAutomaticallySwitchTheme(automaticallySwitchTheme: boolean) {
    setAutoSwitchPersistedTheme(automaticallySwitchTheme)
    this.automaticallySwitchTheme = automaticallySwitchTheme
    this.emitUpdate()

    return Promise.resolve()
  }

  public async _resolveCurrentEditor() {
    const match = await findEditorOrDefault(this.selectedExternalEditor)
    const resolvedExternalEditor = match != null ? match.editor : null
    if (this.resolvedExternalEditor !== resolvedExternalEditor) {
      this.resolvedExternalEditor = resolvedExternalEditor

      // Make sure we let the tutorial assessor know that we have a new editor
      // in case it's stuck waiting for one to be selected.
      if (this.currentOnboardingTutorialStep === TutorialStep.PickEditor) {
        if (this.selectedRepository instanceof Repository) {
          this.updateCurrentTutorialStep(this.selectedRepository)
        }
      }

      this.emitUpdate()
    }
  }

  public getResolvedExternalEditor = () => {
    return this.resolvedExternalEditor
  }

  /** This shouldn't be called directly. See `Dispatcher`. */
  public _updateManualConflictResolution(
    repository: Repository,
    path: string,
    manualResolution: ManualConflictResolution | null
  ) {
    this.repositoryStateCache.updateChangesState(repository, state => {
      const { conflictState } = state

      if (conflictState === null) {
        // not currently in a conflict, whatever
        return { conflictState }
      }

      const updatedManualResolutions = new Map(conflictState.manualResolutions)

      if (manualResolution !== null) {
        updatedManualResolutions.set(path, manualResolution)
      } else {
        updatedManualResolutions.delete(path)
      }

      return {
        conflictState: {
          ...conflictState,
          manualResolutions: updatedManualResolutions,
        },
      }
    })

    // update rebase flow state after choosing manual resolution

    const currentState = this.repositoryStateCache.get(repository)

    const { changesState, rebaseState } = currentState
    const { conflictState } = changesState
    const { step } = rebaseState

    if (
      conflictState !== null &&
      conflictState.kind === 'rebase' &&
      step !== null &&
      step.kind === RebaseStep.ShowConflicts
    ) {
      this.repositoryStateCache.updateRebaseState(repository, () => ({
        step: { ...step, conflictState },
      }))
    }

    this.emitUpdate()
  }

  private async createStashAndDropPreviousEntry(
    repository: Repository,
    branch: Branch
  ) {
    const entry = await getLastDesktopStashEntryForBranch(repository, branch)
    const gitStore = this.gitStoreCache.get(repository)

    const createdStash = await gitStore.performFailableOperation(() =>
      this.createStashEntry(repository, branch)
    )

    if (createdStash === true && entry !== null) {
      const { stashSha, branchName } = entry
      await gitStore.performFailableOperation(async () => {
        await dropDesktopStashEntry(repository, stashSha)
        log.info(`Dropped stash '${stashSha}' associated with ${branchName}`)
      })
    }

    return createdStash === true
  }

  private async createStashEntry(repository: Repository, branch: Branch) {
    const { changesState } = this.repositoryStateCache.get(repository)
    const { workingDirectory } = changesState
    const untrackedFiles = getUntrackedFiles(workingDirectory)

    return await createDesktopStashEntry(repository, branch, untrackedFiles)
  }

  /** This shouldn't be called directly. See `Dispatcher`. */
  public async _popStashEntry(repository: Repository, stashEntry: IStashEntry) {
    const gitStore = this.gitStoreCache.get(repository)
    await gitStore.performFailableOperation(() => {
      return popStashEntry(repository, stashEntry.stashSha)
    })
    log.info(
      `[AppStore. _popStashEntry] popped stash with commit id ${stashEntry.stashSha}`
    )

    this.statsStore.recordStashRestore()
    await this._refreshRepository(repository)
  }

  /** This shouldn't be called directly. See `Dispatcher`. */
  public async _dropStashEntry(
    repository: Repository,
    stashEntry: IStashEntry
  ) {
    const gitStore = this.gitStoreCache.get(repository)
    await gitStore.performFailableOperation(() => {
      return dropDesktopStashEntry(repository, stashEntry.stashSha)
    })
    log.info(
      `[AppStore. _dropStashEntry] dropped stash with commit id ${stashEntry.stashSha}`
    )

    this.statsStore.recordStashDiscard()
    await gitStore.loadStashEntries()
  }

  /** This shouldn't be called directly. See `Dispatcher`. */
  public _setStashedFilesWidth(width: number): Promise<void> {
    this.stashedFilesWidth = width
    setNumber(stashedFilesWidthConfigKey, width)
    this.emitUpdate()

    return Promise.resolve()
  }

  public _resetStashedFilesWidth(): Promise<void> {
    this.stashedFilesWidth = defaultStashedFilesWidth
    localStorage.removeItem(stashedFilesWidthConfigKey)
    this.emitUpdate()

    return Promise.resolve()
  }

  public async _testPruneBranches() {
    if (this.currentBranchPruner === null) {
      return
    }

    await this.currentBranchPruner.testPrune()
  }

  public async _showCreateForkDialog(
    repository: RepositoryWithGitHubRepository
  ) {
    const account = getAccountForRepository(this.accounts, repository)
    if (account === null) {
      return
    }
    await this._showPopup({
      type: PopupType.CreateFork,
      repository,
      account,
    })
  }

  /**
   * Converts a local repository to use the given fork
   * as its default remote and associated `GitHubRepository`.
   */
  public async _convertRepositoryToFork(
    repository: RepositoryWithGitHubRepository,
    fork: IAPIFullRepository
  ): Promise<Repository> {
    const gitStore = this.gitStoreCache.get(repository)
    const defaultRemoteName = gitStore.defaultRemote?.name
    const remoteUrl = gitStore.defaultRemote?.url
    const { endpoint } = repository.gitHubRepository

    // make sure there is a default remote (there should be)
    if (defaultRemoteName !== undefined && remoteUrl !== undefined) {
      // update default remote
      if (await gitStore.setRemoteURL(defaultRemoteName, fork.clone_url)) {
        await gitStore.ensureUpstreamRemoteURL(remoteUrl)
        // update associated github repo
        return this.repositoriesStore.setGitHubRepository(
          repository,
          await this.repositoriesStore.upsertGitHubRepository(endpoint, fork)
        )
      }
    }
    return repository
  }

  /**
   * Create a tutorial repository using the given account. The account
   * determines which host (i.e. GitHub.com or a GHES instance) that
   * the tutorial repository should be created on.
   *
   * @param account The account (and thereby the GitHub host) under
   *                which the repository is to be created created
   */
  public async _createTutorialRepository(account: Account) {
    try {
      await this.statsStore.recordTutorialStarted()

      const name = 'desktop-tutorial'
      const path = Path.resolve(getDefaultDir(), name)

      const apiRepository = await createTutorialRepository(
        account,
        name,
        path,
        (title, value, description) => {
          if (
            this.currentPopup !== null &&
            this.currentPopup.type === PopupType.CreateTutorialRepository
          ) {
            this.currentPopup = {
              ...this.currentPopup,
              progress: { kind: 'generic', title, value, description },
            }
            this.emitUpdate()
          }
        }
      )

      await this._addTutorialRepository(path, account.endpoint, apiRepository)
      await this.statsStore.recordTutorialRepoCreated()
    } catch (err) {
      sendNonFatalException('tutorialRepoCreation', err)

      if (err instanceof GitError) {
        this.emitError(err)
      } else {
        this.emitError(
          new Error(
            `Failed creating the tutorial repository.\n\n${err.message}`
          )
        )
      }
    } finally {
      this._closePopup(PopupType.CreateTutorialRepository)
    }
  }
}

/**
 * Map the cached state of the compare view to an action
 * to perform which is then used to compute the compare
 * view contents.
 */
function getInitialAction(
  cachedState: IDisplayHistory | ICompareBranch
): CompareAction {
  if (cachedState.kind === HistoryTabMode.History) {
    return {
      kind: HistoryTabMode.History,
    }
  }

  const { comparisonMode, comparisonBranch } = cachedState

  return {
    kind: HistoryTabMode.Compare,
    comparisonMode,
    branch: comparisonBranch,
  }
}

/**
 * Check if the user is in a rebase flow step that doesn't depend on conflicted
 * state, as the app should not attempt to clean up any popups or banners while
 * this is occurring.
 */
function userIsStartingRebaseFlow(
  currentPopup: Popup | null,
  state: IRebaseState
) {
  if (currentPopup === null) {
    return false
  }

  if (currentPopup.type !== PopupType.RebaseFlow) {
    return false
  }

  if (state.step === null) {
    return false
  }

  if (
    state.step.kind === RebaseStep.ChooseBranch ||
    state.step.kind === RebaseStep.WarnForcePush ||
    state.step.kind === RebaseStep.ShowProgress
  ) {
    return true
  }

  return false
}

function isLocalChangesOverwrittenError(error: Error): boolean {
  if (error instanceof ErrorWithMetadata) {
    return isLocalChangesOverwrittenError(error.underlyingError)
  }

  return (
    error instanceof GitError &&
    error.result.gitError === DugiteError.LocalChangesOverwritten
  )
}<|MERGE_RESOLUTION|>--- conflicted
+++ resolved
@@ -262,13 +262,9 @@
 import { RepositoryIndicatorUpdater } from './helpers/repository-indicator-updater'
 import { getAttributableEmailsFor } from '../email'
 import { TrashNameLabel } from '../../ui/lib/context-menu'
-<<<<<<< HEAD
-
 import { IMenuItem } from '../menu-item'
-=======
 import { GitError as DugiteError } from 'dugite'
 import { ErrorWithMetadata, CheckoutError } from '../error-with-metadata'
->>>>>>> c4406cdc
 import {
   ShowSideBySideDiffDefault,
   getShowSideBySideDiff,

--- conflicted
+++ resolved
@@ -75,12 +75,8 @@
 
     .ahead-behind {
       height: 16px;
-<<<<<<< HEAD
-      background: $gray-200;
-=======
       background: var(--list-item-badge-background-color);
       color: var(--list-item-badge-color);
->>>>>>> c28aeaa8
       align-items: center;
       margin-left: auto;
 
@@ -97,10 +93,6 @@
       }
 
       .octicon {
-<<<<<<< HEAD
-        color: var(--text-secondary-color) !important;
-=======
->>>>>>> c28aeaa8
         margin: 0;
         height: 20px;
         width: 12px;

name: CI

on:
  push:
    branches:
      - development
      - __release-*
  pull_request:

jobs:
  build:
    name: ${{ matrix.friendlyName }}
    runs-on: ${{ matrix.os }}
    strategy:
      fail-fast: false
      matrix:
        node: [14.x]
        os: [macos-10.15, windows-2019]
        arch: [x64, arm64]
        include:
          - os: macos-10.15
            friendlyName: macOS
          - os: windows-2019
            arch: x64
            friendlyName: Windows x64
          - os: windows-2019
            arch: arm64
            friendlyName: Windows arm64
        exclude:
          - os: macos-10.15
            arch: arm64
    timeout-minutes: 45
    steps:
      - uses: actions/checkout@v2
        with:
          submodules: recursive
      - name: Use Node.js ${{ matrix.node }}
        uses: actions/setup-node@v1
        with:
          node-version: ${{ matrix.node }}

      - name: Get yarn cache directory path
        id: yarn-cache-dir-path
        run: echo "::set-output name=dir::$(yarn cache dir)"

      - uses: actions/cache@v2
        id: yarn-cache # use this to check for `cache-hit` (`steps.yarn-cache.outputs.cache-hit != 'true'`)
        with:
          path: ${{ steps.yarn-cache-dir-path.outputs.dir }}
          key: ${{ runner.os }}-yarn-${{ hashFiles('**/yarn.lock') }}
          restore-keys: |
            ${{ runner.os }}-yarn-${{ hashFiles('**/yarn.lock') }}
            ${{ runner.os }}-yarn-

      # This step can be removed as soon as official Windows arm64 builds are published:
      # https://github.com/nodejs/build/issues/2450#issuecomment-705853342
      - name: Get NodeJS node-gyp lib for Windows arm64
        if: ${{ matrix.os == 'windows-2019' && matrix.arch == 'arm64' }}
        run: .\script\download-nodejs-win-arm64.ps1 ${{ matrix.node }}

      - name: Install and build dependencies
        run: yarn
        env:
          npm_config_arch: ${{ matrix.arch }}
          TARGET_ARCH: ${{ matrix.arch }}
      - name: Lint
        run: yarn lint
      - name: Validate changelog
        run: yarn validate-changelog
      - name: Ensure a clean working directory
        run: yarn check-modified
      - name: Build production app
        run: yarn build:prod
        env:
          DESKTOP_OAUTH_CLIENT_ID: ${{ secrets.DESKTOP_OAUTH_CLIENT_ID }}
          DESKTOP_OAUTH_CLIENT_SECRET:
            ${{ secrets.DESKTOP_OAUTH_CLIENT_SECRET }}
          APPLE_ID: ${{ secrets.APPLE_ID }}
          APPLE_ID_PASSWORD: ${{ secrets.APPLE_ID_PASSWORD }}
          DESKTOPBOT_TOKEN: ${{ secrets.DESKTOPBOT_TOKEN }}
          KEY_PASSWORD: ${{ secrets.KEY_PASSWORD }}
          npm_config_arch: ${{ matrix.arch }}
          TARGET_ARCH: ${{ matrix.arch }}
      - name: Prepare testing environment
        if: matrix.arch == 'x64'
        run: yarn test:setup
      - name: Run unit tests
        if: matrix.arch == 'x64'
        run: yarn test:unit:cov
      - name: Run script tests
        if: matrix.arch == 'x64'
        run: yarn test:script:cov
      - name: Run integration tests
<<<<<<< HEAD
        if: matrix.arch == 'x64'
=======
        timeout-minutes: 5
>>>>>>> e40553e2
        run: yarn test:integration
      - name: Publish production app
        run: yarn run publish
        env:
          DESKTOPBOT_TOKEN: ${{ secrets.DESKTOPBOT_TOKEN }}
          WINDOWS_CERT_PASSWORD: ${{ secrets.WINDOWS_CERT_PASSWORD }}
          KEY_PASSWORD: ${{ secrets.KEY_PASSWORD }}
          DEPLOYMENT_SECRET: ${{ secrets.DEPLOYMENT_SECRET }}
          S3_KEY: ${{ secrets.S3_KEY }}
          S3_SECRET: ${{ secrets.S3_SECRET }}
          S3_BUCKET: github-desktop<|MERGE_RESOLUTION|>--- conflicted
+++ resolved
@@ -91,11 +91,8 @@
         if: matrix.arch == 'x64'
         run: yarn test:script:cov
       - name: Run integration tests
-<<<<<<< HEAD
         if: matrix.arch == 'x64'
-=======
         timeout-minutes: 5
->>>>>>> e40553e2
         run: yarn test:integration
       - name: Publish production app
         run: yarn run publish

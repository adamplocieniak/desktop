--- conflicted
+++ resolved
@@ -96,12 +96,8 @@
     "@types/react": "15.0.23",
     "@types/react-addons-test-utils": "^0.14.17",
     "@types/react-dom": "^15.5.0",
-<<<<<<< HEAD
     "@types/react-virtualized": "^9.5.1",
-=======
     "@types/react-transition-group": "^1.1.0",
-    "@types/react-virtualized": "0.0.3",
->>>>>>> 124b88ed
     "@types/ua-parser-js": "^0.7.30",
     "@types/uuid": "^2.0.29",
     "@types/winston": "^2.2.0",

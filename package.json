--- conflicted
+++ resolved
@@ -72,13 +72,8 @@
     "@types/chai": "^3.4.30",
     "@types/chai-datetime": "0.0.30",
     "@types/classnames": "0.0.31",
-<<<<<<< HEAD
-    "@types/codemirror": "0.0.33",
+    "@types/codemirror": "0.0.35",
     "@types/electron": "^1.4.27",
-=======
-    "@types/codemirror": "0.0.35",
-    "@types/electron": "^1.3.15",
->>>>>>> cd8ec2d8
     "@types/electron-window-state": "^2.0.27",
     "@types/event-kit": "^1.2.28",
     "@types/keytar": "^3.0.28",
